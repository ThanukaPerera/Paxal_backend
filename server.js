//server.js
const express =require("express");
const mongoose=require('mongoose');
const bodyParser = require('body-parser');
<<<<<<< HEAD
require('dotenv').config();
const cors = require("cors");
const cookieParser = require("cookie-parser");


// Import routes
const shipmentRoutes = require("./routes/shipmentRoutes");
const parcelRoutes = require("./routes/parcelRoutes");
const driverRoutes = require("./routes/driverRoutes");
const vehicleRoutes = require("./routes/vehicleRoutes");
const notificationRoutes = require("./routes/notificationRoutes");
// const customerRoutes = require("./routes/customer");
const adminRoutes = require("./routes/adminRoutes");
const staffRoutes = require("./routes/staff/staffRoutes");
const parcelRoutesStaff = require("./routes/staff/parcelRoutes");

const pickupRoutes = require("./routes/staff/pickupRoutes");
const dropoffRoutes = require("./routes/staff/dropOffRoutes");
const userRoutes = require("./routes/staff/userRoutes");

const app = express();
const PORT = 8000;

// Middleware
 
app.use(
  cors({
    origin: "http://localhost:5173",// Your frontend URL
    credentials: true,// Allow credentials (cookies)
  })
);
app.use(cookieParser());
=======
//const routes=require('./routes/customer');
const mobileRoutes = require("./routes/mobile");

const cors = require('cors');

require('dotenv').config();
const app = express();
const PORT =8000;

// Middleware
app.use(cors({
    origin: [
      'http://localhost:19006',       // Expo dev server
      'exp://192.168.43.246:19000'    // Your physical device
    ]
  }));

app.use(express.json({ limit: '10mb' })); 
app.use(bodyParser.json());
//app.use(routes);
app.use("/api/mobile", mobileRoutes);
>>>>>>> 695228a7

// Increase the size limit for incoming JSON and URL-encoded data (This is for image upload increasing the size of input)
app.use(bodyParser.json({ limit: "50mb" }));  // Adjust the limit as needed
app.use(bodyParser.urlencoded({ limit: "50mb", extended: true }));
// app.use(routes);

<<<<<<< HEAD

const db_URL=process.env.DB_URL;

mongoose.connect(db_URL)
.then(()=>{
    console.log("✅ Database connected successfully");
})
.catch((err)=>{
    console.log("❌ DB connection error",err)
})
=======
// MongoDB connection
const db_URL = process.env.DB_URL;

mongoose.connect(db_URL)
.then(()=>console.log("Database connected successfully"))

.catch((err)=>console.log("DB connection error",err))
>>>>>>> 695228a7






// Route mounting
app.use("/shipments", shipmentRoutes);
app.use("/parcels", parcelRoutes);
app.use("/drivers", driverRoutes);
app.use("/vehicles", vehicleRoutes);
app.use("/standard-shipments", notificationRoutes);
app.use("/admin", adminRoutes);
// app.use("/", customerRoutes);
app.use("/staff", staffRoutes);
app.use("/staff/lodging-management", parcelRoutesStaff);
app.use("/staff/lodging-management", pickupRoutes);
app.use("/staff/lodging-management", dropoffRoutes);
app.use("/staff", userRoutes);









app.listen(PORT,()=>{
    console.log(`🚀 Server is running on port ${PORT}`);
});<|MERGE_RESOLUTION|>--- conflicted
+++ resolved
@@ -1,8 +1,6 @@
-//server.js
 const express =require("express");
 const mongoose=require('mongoose');
 const bodyParser = require('body-parser');
-<<<<<<< HEAD
 require('dotenv').config();
 const cors = require("cors");
 const cookieParser = require("cookie-parser");
@@ -30,41 +28,20 @@
  
 app.use(
   cors({
-    origin: "http://localhost:5173",// Your frontend URL
+    origin:[ "http://localhost:5173",// Your frontend URL
+      'http://localhost:19006',       // Expo dev server
+      'exp://192.168.43.246:19000' ],   // Your physical device
     credentials: true,// Allow credentials (cookies)
   })
 );
 app.use(cookieParser());
-=======
-//const routes=require('./routes/customer');
-const mobileRoutes = require("./routes/mobile");
-
-const cors = require('cors');
-
-require('dotenv').config();
-const app = express();
-const PORT =8000;
-
-// Middleware
-app.use(cors({
-    origin: [
-      'http://localhost:19006',       // Expo dev server
-      'exp://192.168.43.246:19000'    // Your physical device
-    ]
-  }));
-
 app.use(express.json({ limit: '10mb' })); 
-app.use(bodyParser.json());
-//app.use(routes);
-app.use("/api/mobile", mobileRoutes);
->>>>>>> 695228a7
 
 // Increase the size limit for incoming JSON and URL-encoded data (This is for image upload increasing the size of input)
 app.use(bodyParser.json({ limit: "50mb" }));  // Adjust the limit as needed
 app.use(bodyParser.urlencoded({ limit: "50mb", extended: true }));
 // app.use(routes);
 
-<<<<<<< HEAD
 
 const db_URL=process.env.DB_URL;
 
@@ -75,15 +52,6 @@
 .catch((err)=>{
     console.log("❌ DB connection error",err)
 })
-=======
-// MongoDB connection
-const db_URL = process.env.DB_URL;
-
-mongoose.connect(db_URL)
-.then(()=>console.log("Database connected successfully"))
-
-.catch((err)=>console.log("DB connection error",err))
->>>>>>> 695228a7
 
 
 
@@ -103,6 +71,7 @@
 app.use("/staff/lodging-management", pickupRoutes);
 app.use("/staff/lodging-management", dropoffRoutes);
 app.use("/staff", userRoutes);
+app.use("/api/mobile", mobileRoutes);
 
 
 
