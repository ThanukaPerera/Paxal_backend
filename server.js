const express = require("express");
<<<<<<< HEAD
const mongoose = require("mongoose");
const bodyParser = require("body-parser");
require("dotenv").config();
const cors = require("cors");
const cookieParser = require("cookie-parser");

=======
const bodyParser = require("body-parser");
const cors = require("cors");
const cookieParser = require("cookie-parser");

require("dotenv").config();

const startServer = require("./config/startServer");
>>>>>>> 06e6c149
// Import routes
const shipmentRoutes = require("./routes/shipmentRoutes");
const parcelRoutes = require("./routes/parcelRoutes");
const driverRoutes = require("./routes/driverRoutes");
const vehicleRoutes = require("./routes/vehicleRoutes");
const notificationRoutes = require("./routes/notificationRoutes");
// const customerRoutes = require("./routes/customer");
const adminRoutes = require("./routes/adminRoutes/adminRoutes");
const staffRoutes = require("./routes/staff/staffRoutes");
const parcelRoutesStaff = require("./routes/staff/parcelRoutes");

// routes for the staff members
const pickupRoutes = require("./routes/staff/pickupRoutes");
const dropoffRoutes = require("./routes/staff/dropOffRoutes");
const userRoutes = require("./routes/staff/userRoutes");
<<<<<<< HEAD
const pickupScheduleRoutes = require("./routes/staff/pickupScheduleRoutes");
const deliveryScheduleRoutes = require("./routes/staff/deliveryScheduleRoutes")
const uiRoutes = require("./routes/staff/uiRoutes");
const parcelDeliveryRoutes = require("./routes/staff/parcelDeliveryRoutes");
const inquiryRoutes = require("./routes/staff/inquiryRoutes");
=======
const mobileRoutes = require("./routes/mobile");

//Deeraka
const globalErrorHandler = require("./controllers/errorController");
const userRouter = require("./routes/userRoutes");
const paymentRouter = require("./routes/paymentRoutes");
const inquiryRoutes = require("./routes/inquiryRoutes");
const AppError = require("./utils/appError");
const branchRoutes = require("./routes/branchRoutes");
>>>>>>> 06e6c149

const app = express();

// Middleware
<<<<<<< HEAD

app.use(
  cors({
    origin: "http://localhost:5173", // Your frontend URL
=======
app.use(
  cors({
    origin: [
      "http://localhost:5173", // Your frontend URL
      "http://localhost:19006", // Expo dev server
      "exp://192.168.43.246:19000",
    ], // Your physical device
>>>>>>> 06e6c149
    credentials: true, // Allow credentials (cookies)
  })
);

app.use(cookieParser());
app.use(express.json({ limit: "10mb" }));

// Increase the size limit for incoming JSON and URL-encoded data (This is for image upload increasing the size of input)
app.use(bodyParser.json({ limit: "50mb" })); // Adjust the limit as needed
app.use(bodyParser.urlencoded({ limit: "50mb", extended: true }));
// app.use(routes);

<<<<<<< HEAD
const db_URL = process.env.DB_URL;

mongoose
  .connect(db_URL)
  .then(() => {
    console.log("✅ Database connected successfully");
  })
  .catch((err) => {
    console.log("❌ DB connection error", err);
  });

=======
>>>>>>> 06e6c149
// Route mounting
app.use("/shipments", shipmentRoutes);
app.use("/parcels", parcelRoutes);
app.use("/drivers", driverRoutes);
app.use("/vehicles", vehicleRoutes);
app.use("/standard-shipments", notificationRoutes);

//Admin Routes
app.use("/admin", adminRoutes);

//Staff routes
app.use("/staff", staffRoutes);
app.use("/staff/lodging-management", parcelRoutesStaff);
app.use("/staff/lodging-management", pickupRoutes);
app.use("/staff/lodging-management", dropoffRoutes);
<<<<<<< HEAD
app.use("/staff/vehicle-schedules", pickupScheduleRoutes);
app.use("/staff/vehicle-schedules", deliveryScheduleRoutes);
app.use("/staff/collection-management", parcelDeliveryRoutes)
app.use("/staff/inquiry-management", inquiryRoutes);

app.use("/staff", userRoutes);

app.use("/staff/ui", uiRoutes);

app.listen(PORT, () => {
  console.log(`🚀 Server is running on port ${PORT}`);
});
=======
app.use("/staff", userRoutes);
app.use("/api/mobile", mobileRoutes);

//users api urls
app.use("/api/auth", userRouter);
app.use("/api/parcels", parcelRoutes); // Use parcel routes
app.use("/api/payment", paymentRouter);
app.use("/api/inquiries", inquiryRoutes);
app.use("/api/branches", branchRoutes);

app.all("*", (req, res, next) => {
  next(new AppError(`Can't find ${req.originalUrl} on this server !`, 404));
});
app.use(globalErrorHandler);

startServer(app);
>>>>>>> 06e6c149
<|MERGE_RESOLUTION|>--- conflicted
+++ resolved
@@ -1,12 +1,5 @@
 const express = require("express");
-<<<<<<< HEAD
 const mongoose = require("mongoose");
-const bodyParser = require("body-parser");
-require("dotenv").config();
-const cors = require("cors");
-const cookieParser = require("cookie-parser");
-
-=======
 const bodyParser = require("body-parser");
 const cors = require("cors");
 const cookieParser = require("cookie-parser");
@@ -14,7 +7,7 @@
 require("dotenv").config();
 
 const startServer = require("./config/startServer");
->>>>>>> 06e6c149
+
 // Import routes
 const shipmentRoutes = require("./routes/shipmentRoutes");
 const parcelRoutes = require("./routes/parcelRoutes");
@@ -30,13 +23,13 @@
 const pickupRoutes = require("./routes/staff/pickupRoutes");
 const dropoffRoutes = require("./routes/staff/dropOffRoutes");
 const userRoutes = require("./routes/staff/userRoutes");
-<<<<<<< HEAD
+
 const pickupScheduleRoutes = require("./routes/staff/pickupScheduleRoutes");
 const deliveryScheduleRoutes = require("./routes/staff/deliveryScheduleRoutes")
 const uiRoutes = require("./routes/staff/uiRoutes");
 const parcelDeliveryRoutes = require("./routes/staff/parcelDeliveryRoutes");
 const inquiryRoutes = require("./routes/staff/inquiryRoutes");
-=======
+
 const mobileRoutes = require("./routes/mobile");
 
 //Deeraka
@@ -46,17 +39,13 @@
 const inquiryRoutes = require("./routes/inquiryRoutes");
 const AppError = require("./utils/appError");
 const branchRoutes = require("./routes/branchRoutes");
->>>>>>> 06e6c149
 
 const app = express();
 
 // Middleware
-<<<<<<< HEAD
 
-app.use(
-  cors({
-    origin: "http://localhost:5173", // Your frontend URL
-=======
+
+
 app.use(
   cors({
     origin: [
@@ -64,7 +53,6 @@
       "http://localhost:19006", // Expo dev server
       "exp://192.168.43.246:19000",
     ], // Your physical device
->>>>>>> 06e6c149
     credentials: true, // Allow credentials (cookies)
   })
 );
@@ -77,7 +65,7 @@
 app.use(bodyParser.urlencoded({ limit: "50mb", extended: true }));
 // app.use(routes);
 
-<<<<<<< HEAD
+
 const db_URL = process.env.DB_URL;
 
 mongoose
@@ -89,8 +77,8 @@
     console.log("❌ DB connection error", err);
   });
 
-=======
->>>>>>> 06e6c149
+
+
 // Route mounting
 app.use("/shipments", shipmentRoutes);
 app.use("/parcels", parcelRoutes);
@@ -106,20 +94,11 @@
 app.use("/staff/lodging-management", parcelRoutesStaff);
 app.use("/staff/lodging-management", pickupRoutes);
 app.use("/staff/lodging-management", dropoffRoutes);
-<<<<<<< HEAD
 app.use("/staff/vehicle-schedules", pickupScheduleRoutes);
 app.use("/staff/vehicle-schedules", deliveryScheduleRoutes);
 app.use("/staff/collection-management", parcelDeliveryRoutes)
 app.use("/staff/inquiry-management", inquiryRoutes);
 
-app.use("/staff", userRoutes);
-
-app.use("/staff/ui", uiRoutes);
-
-app.listen(PORT, () => {
-  console.log(`🚀 Server is running on port ${PORT}`);
-});
-=======
 app.use("/staff", userRoutes);
 app.use("/api/mobile", mobileRoutes);
 
@@ -130,10 +109,16 @@
 app.use("/api/inquiries", inquiryRoutes);
 app.use("/api/branches", branchRoutes);
 
+
+app.use("/staff/ui", uiRoutes);
+
+app.listen(PORT, () => {
+  console.log(`🚀 Server is running on port ${PORT}`);
+
+
 app.all("*", (req, res, next) => {
   next(new AppError(`Can't find ${req.originalUrl} on this server !`, 404));
 });
 app.use(globalErrorHandler);
 
-startServer(app);
->>>>>>> 06e6c149
+startServer(app);