--- conflicted
+++ resolved
@@ -1,25 +1,18 @@
-<<<<<<< HEAD
 //server.js
-=======
->>>>>>> e3206fcf
 const express =require("express");
 const mongoose=require('mongoose');
+const bodyParser = require('body-parser');
+const routes=require('./routes/customer');
+const mobileRoutes = require("./routes/mobile");
+const app = express();
+const PORT =8000;
 
-const mobileRoutes = require("./routes/mobile");
-
-const app = express();
-<<<<<<< HEAD
-const PORT =8000;
 
 app.use(bodyParser.json());
 app.use(routes);
-app.use("/api/mobile", mobileRoutes);  
+app.use("/api/mobile", mobileRoutes);
 
 
-
-=======
-const port =8000;
->>>>>>> e3206fcf
 
 const db_URL='mongodb+srv://AlgoRhythm-PAXAL:Sehara2002@pms.5jolo.mongodb.net/?retryWrites=true&w=majority&appName=PMS';
 
@@ -31,6 +24,6 @@
     console.log("DB connection error",err)
 })
 
-app.listen(port,()=>{
-    console.log(`Server is running on ${port}`);
+app.listen(PORT,()=>{
+    console.log(`Server is running on ${PORT}`);
 });