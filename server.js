--- conflicted
+++ resolved
@@ -1,24 +1,9 @@
-<<<<<<< HEAD
 const express =require("express");
 const mongoose=require('mongoose');
 const bodyParser = require('body-parser');
 require('dotenv').config();
 const cors = require("cors");
 const cookieParser = require("cookie-parser");
-=======
-    const mongoose = require("mongoose");
-    const cors = require("cors");
-    const bodyParser =require("body-parser");
-    const cookieParser = require("cookie-parser");
-    const express = require("express");
-    const globalErrorHandler = require("./controllers/errorController");
-    const userRouter=require("./routes/userRoutes");
-    const paymentRouter=require("./routes/paymentRoutes");
-    const inquiryRoutes = require("./routes/inquiryRoutes"); 
-   const AppError = require("./utils/appError");
-    const parcelRoutes = require("./routes/parcelRoutes");
-    const branchRoutes = require("./routes/branchRoutes");
->>>>>>> a35d3078
 
 
 // Import routes
@@ -37,11 +22,17 @@
 const userRoutes = require("./routes/staff/userRoutes");
 const mobileRoutes=require("./routes/mobile");
 
-<<<<<<< HEAD
+//Deeraka
+const globalErrorHandler = require("./controllers/errorController");
+    const userRouter=require("./routes/userRoutes");
+    const paymentRouter=require("./routes/paymentRoutes");
+    const inquiryRoutes = require("./routes/inquiryRoutes"); 
+   const AppError = require("./utils/appError");
+    const parcelRoutes = require("./routes/parcelRoutes");
+    const branchRoutes = require("./routes/branchRoutes");
+
 const app = express();
 const PORT = 8000;
-=======
->>>>>>> a35d3078
 
 // Middleware
  
@@ -61,9 +52,7 @@
 app.use(bodyParser.urlencoded({ limit: "50mb", extended: true }));
 // app.use(routes);
 
-    require("dotenv").config();
 
-<<<<<<< HEAD
 const db_URL=process.env.DB_URL;
 
 mongoose.connect(db_URL)
@@ -95,87 +84,20 @@
 app.use("/api/mobile", mobileRoutes);
 
 
+//users api urls
+app.use("/api/auth",userRouter);
+app.use("/api/parcels", parcelRoutes); // Use parcel routes
+app.use("/api/payment",paymentRouter);
+app.use('/api/inquiries', inquiryRoutes);
+app.use('/api/branches', branchRoutes);
 
 
 
-
-
-
+app.all("*",(req,res,next) => {
+    next(new AppError('cant find ${req.originalUrl} on this server !',404) );
+});
+app.use(globalErrorHandler);
 
 app.listen(PORT,()=>{
     console.log(`🚀 Server is running on port ${PORT}`);
-});
-=======
-
-  
-
-
-    const app = express();
-
-    const PORT =8000;
-    const corsOptions = {
-        origin: 'http://localhost:5173',  // Allow frontend origin
-        methods: 'GET, POST, PUT, DELETE',
-        credentials: true,  // Allow cookies and authentication headers
-    };
-    
-    app.use(cors(corsOptions)); 
-
-    app.use(express.json());
-    app.use(bodyParser.json());
-    app.use(cookieParser());
-
-
-
-
-
-    const db_URL='mongodb+srv://AlgoRhythm-PAXAL:Sehara2002@pms.5jolo.mongodb.net/?retryWrites=true&w=majority&appName=PMS';
-
-    mongoose.connect(db_URL)
-    .then(()=>{
-        console.log("Database connected successfully");
-    })
-    .catch((err)=>{
-        console.log("DB connection error",err)
-    })
-
-    app.listen(PORT,()=>{
-        console.log(`Server is running on ${PORT}`);
-    });
-    // app.use(cors({ origin: "http://localhost:5000", credentials: true }));
-    app.use(cookieParser());
-
-
-
-    //users api urls
-    app.use("/api/auth",userRouter);
-    app.use("/api/parcels", parcelRoutes); // Use parcel routes
-    app.use("/api/payment",paymentRouter);
-    app.use('/api/inquiries', inquiryRoutes);
-    app.use('/api/branches', branchRoutes);
-    require("dotenv").config(); // Add this at the top
-
-    
-
-
-    
-
-    app.all("*",(req,res,next) => {
-        next(new AppError('cant find ${req.originalUrl} on this server !',404) );
-    });
-
-   
-
-
-
-
-    app.use(globalErrorHandler);
-
-   
-
-   
-      
-    
-
-
->>>>>>> a35d3078
+});