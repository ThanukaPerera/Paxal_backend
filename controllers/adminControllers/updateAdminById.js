--- conflicted
+++ resolved
@@ -1,20 +1,4 @@
 const findAdminFunction = require("../../utils/findAdminFunction");
-<<<<<<< HEAD
-
-const updateAdminById = async (req, res) => {
-  try {
-    const admin = await findAdminFunction(req.params.adminId);
-    if (!admin) {
-      return res.status(404).json({ message: "Admin not found" });
-    }
-    Object.assign(admin, req.body);
-    const updatedAdmin = await admin.save();
-    res
-      .status(200)
-      .json({ message: "Admin updated successfully", updatedAdmin });
-  } catch (error) {
-    res.status(500).json({ message: "Error updating admin", error });
-=======
 const { adminUpdateSchema, adminIdSchema, emailCheckSchema, nicCheckSchema } = require("../../validations/adminValidation");
 const { safeValidate } = require("../../middleware/adminMiddleware/validationMiddleware");
 const Admin = require("../../models/AdminModel");
@@ -175,8 +159,7 @@
         },
       }),
     });
->>>>>>> 6ec13f49
   }
 };
 
-module.exports = updateAdminById;+  module.exports = updateAdminById;