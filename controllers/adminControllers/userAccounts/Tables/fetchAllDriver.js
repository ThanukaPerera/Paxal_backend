<<<<<<< HEAD
const Driver = require("../../../../models/DriverModel");
=======

const Driver = require("../../../../models/driverModel")
>>>>>>> 868d9bd3

const fetchAllDrivers = async (req, res) => {

  // Fetch all drivers from the database`
  // Populate adminId and branchId with specific fields
  // Exclude password and other sensitive fields from the response
  try {
    const drivers = await Driver.find()
      .select("-password -__v -updatedAt")
      .populate(
        "adminId",
        "-adminId -password -email -contactNo -createdAt -profilePicLink -__v -updatedAt",
      )
      .populate("branchId", "-branchId -__v -updatedAt");
    if (!drivers || drivers.length === 0) {
      return res.status(404).json({ message: "No drivers found" });
    }
    const userData = drivers.map((driver) => ({
      _id: driver._id,
      driverId: driver.driverId,
      name: driver.name,
      nic: driver.nic,
      email: driver.email,
      contactNo: driver.contactNo,
      licenseId: driver.licenseId,
      branchId: driver.branchId?._id,
      branchLocation: driver.branchId?.location,
      branchContactNo: driver.branchId?.contact, // Extracting location from branchId
      adminId: driver.adminId?._id, // Extracting adminId only
      adminName: driver.adminId?.name, // Extracting admin name
      createdAt: driver.createdAt,
    }));

    res.status(200).json({ message: "Drivers fetched successfully", userData });
  } catch (error) {
    res.status(500).json({ message: "Error fetching drivers", error });
  }
};

module.exports = fetchAllDrivers;<|MERGE_RESOLUTION|>--- conflicted
+++ resolved
@@ -1,9 +1,4 @@
-<<<<<<< HEAD
-const Driver = require("../../../../models/DriverModel");
-=======
-
-const Driver = require("../../../../models/driverModel")
->>>>>>> 868d9bd3
+const Driver = require("../../../../models/driverModel");
 
 const fetchAllDrivers = async (req, res) => {
 
