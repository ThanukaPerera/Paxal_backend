--- conflicted
+++ resolved
@@ -5,44 +5,6 @@
 const fetchParcelById = async (req, res) => {
   try {
     const parcelId = req.params.id;
-<<<<<<< HEAD
-    // Validate input
-    if (!parcelId || typeof parcelId !== "string") {
-      return res.status(400).json({
-        success: false,
-        message: "Invalid parcel ID provided",
-      });
-    }
-
-    // Find parcel by custom ID
-    const parcel = await Parcel.findOne({ parcelId: parcelId })
-      .select("-__v")
-      .populate(
-        "senderId",
-        "-password -__v -resetPasswordOTP -resetPasswordOTPExpires",
-      )
-      .populate("receiverId", "-__v")
-      .populate("paymentId", "-__v")
-      .populate("from", "-__v")
-      .populate("to", "-__v")
-      .lean()
-      .exec();
-
-    if (!parcel) {
-      return res.status(404).json({
-        success: false,
-        message: "Parcel not found",
-      });
-    }
-
-    res.status(200).json({
-      success: true,
-      data: parcel,
-    });
-  } catch (error) {
-    console.error("Error fetching parcel:", error);
-
-=======
 
     if (!mongoose.Types.ObjectId.isValid(parcelId)) {
       return res.status(400).json({
@@ -78,7 +40,6 @@
   } catch (error) {
     console.error("Error fetching parcel:", error);
 
->>>>>>> 6ec13f49
     res.status(500).json({
       success: false,
       message: "Internal server error",
