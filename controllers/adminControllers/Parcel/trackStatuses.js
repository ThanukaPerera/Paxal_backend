<<<<<<< HEAD
Parcel = require("../../../models/parcelModel");

const trackStatuses = async (req, res) => {
  try {
    const parcelId = req.params.parcelId;

    // Find a single parcel matching the ID
    const parcel = await Parcel.findOne({ parcelId: parcelId })
      .select("createdAt from submittingType")
      .populate("from", "location")
      .lean()
      .exec();

    if (!parcel) {
      return res
        .status(404)
        .json({ status: "error", message: "Parcel not found" });
    }
    const handledBy =
      parcel?.submittingType === "pickup" ? "User (Pickup)" : "Branch";
    const note = "-";

    const timeData = [
      {
        status: "order placed",
        time: parcel?.createdAt,
        location: parcel?.from?.location,
        handledBy,
        note,
      },
    ];

    res.status(200).json({ status: "success", timeData });
  } catch (error) {
    console.error(error);
    res.status(500).json({ status: "error", message: "Server error" });
=======
const Parcel = require("../../../models/parcelModel");
const VehicleSchedule = require("../../../models/VehicleScheduleModel");
const Staff = require("../../../models/StaffModel");
const mongoose = require("mongoose");

/**
 * Validates if a parcel ID is valid MongoDB ObjectId
 * @param {string} parcelId - The parcel ID to validate
 * @returns {boolean} - True if valid, false otherwise
 */
const isValidParcelId = (parcelId) => {
  return parcelId && mongoose.Types.ObjectId.isValid(parcelId);
};

/**
 * Common error handler for database operations
 * @param {string} operation - The operation being performed
 * @param {Error} error - The error that occurred
 * @returns {null} - Always returns null for consistent error handling
 */
const handleDatabaseError = (operation, error) => {
  console.error(`Error in ${operation}:`, error);
  return null;
};

const fetchOrderPlacedTime = async (parcelId) => {
  try {
    if (!isValidParcelId(parcelId)) {
      return null;
    }

    const parcel = await Parcel.findOne({ _id: parcelId })
      .select("createdAt from submittingType")
      .populate("from", "location")
      .lean()
      .exec();

    if (!parcel) {
      return null;
    }

    const handledBy =
      parcel?.submittingType === "pickup" ? "User (Pickup)" : "Branch";
    const note = "-";

    return {
      status: "order placed",
      time: parcel?.createdAt,
      location: parcel?.from?.location || "Unknown",
      handledBy,
      note,
    };
  } catch (error) {
    return handleDatabaseError("fetchOrderPlacedTime", error);
  }
};
const findPendingPickupDetails = async (parcelId) => {
  try {
    if (!isValidParcelId(parcelId)) {
      return null;
    }

    const parcel = await Parcel.findOne({ _id: parcelId })
      .select("pickupInformation from submittingType")
      .lean()
      .populate("pickupInformation.staffId", "name") // Populate only the name field
      .populate("from", "location"); // Populate only the location field

    if (
      !parcel ||
      (parcel.submittingType === "pickup" && !parcel?.pickupInformation)
    ) {
      return null;
    }

    // Only return pickup details if submittingType is "pickup"
    if (parcel.submittingType !== "pickup") {
      return null;
    }

    return {
      status: "Pending Pickup",
      time: parcel?.pickupInformation?.createdAt || null,
      location: parcel?.from?.location || "Unknown",
      handledBy: parcel?.pickupInformation?.staffId?.name || "Not Assigned",
    };
  } catch (error) {
    return handleDatabaseError("findPendingPickupDetails", error);
  }
};

const findDeliveryDetails = async (parcelId) => {
  try {
    if (!isValidParcelId(parcelId)) {
      return null;
    }

    const parcel = await Parcel.findOne({ _id: parcelId })
      .select("deliveryInformation from submittingType")
      .lean()
      .populate("deliveryInformation.staffId", "name")
      .populate("from", "location");

    if (!parcel) return null;
    if (parcel.submittingType !== "delivery") {
      return null;
    }

    return {
      status: "Delivery Dispatched",
      time: parcel?.deliveryInformation?.createdAt,
      location: parcel?.from?.location || "Unknown",
      handledBy: parcel?.deliveryInformation?.staffId?.name || "Driver",
    };
  } catch (error) {
    return handleDatabaseError("findDeliveryDetails", error);
  }
};

const findPickedUpDetails = async (parcelId) => {
  try {
    if (!isValidParcelId(parcelId)) {
      return null;
    }

    const parcel = await Parcel.findOne({ _id: parcelId })
      .select("pickupInformation from submittingType status")
      .lean()
      .populate("pickupInformation.staffId", "name")
      .populate("from", "location");

    if (!parcel) return null;
    if (parcel.submittingType !== "pickup" || !parcel.pickupInformation) {
      return null;
    }

    return {
      status: "PickedUp",
      time: parcel?.pickupInformation?.pickupTime,
      location:
        parcel?.pickupInformation?.address ||
        parcel?.from?.location ||
        "Unknown",
      handledBy: parcel?.pickupInformation?.staffId?.name || "Staff",
    };
  } catch (error) {
    return handleDatabaseError("findPickedUpDetails", error);
  }
};

const findArrivedAtDistributionCenterDetails = async (parcelId) => {
  try {
    if (!isValidParcelId(parcelId)) {
      return null;
    }

    const parcel = await Parcel.findOne({ _id: parcelId })
      .select(
        "pickupInformation from submittingType arrivedToDistributionCenterTime"
      )
      .lean()
      .populate("pickupInformation.staffId", "name")
      .populate("from", "location");

    if (!parcel) return null;
    if (parcel.submittingType !== "pickup") {
      return null;
    }

    return {
      status: "Arrived to distribution center",
      time:
        parcel?.arrivedToDistributionCenterTime ||
        parcel?.pickupInformation?.pickupTime,
      location:
        parcel?.pickupInformation?.address ||
        parcel?.from?.location ||
        "Unknown",
      handledBy: parcel?.pickupInformation?.staffId?.name || "Staff",
    };
  } catch (error) {
    return handleDatabaseError("findArrivedAtDistributionCenterDetails", error);
  }
};

const findShipmentAssignedDetails = async (parcelId) => {
  try {
    if (!isValidParcelId(parcelId)) {
      return null;
    }

    const parcel = await Parcel.findOne({ _id: parcelId })
      .select(
        "status pickupInformation from submittingType shipmentAssignedTime"
      )
      .lean()
      .populate("pickupInformation.staffId", "name")
      .populate("from", "location");

    if (!parcel) return null;

    // Define valid statuses for shipment assignment
    const validStatuses = [
      "ShipmentAssigned",
      "InTransit",
      "ArrivedAtCollectionCenter",
      "DeliveryDispatched",
      "Delivered",
      "NotAccepted",
      "WrongAddress",
      "Return",
    ];

    if (!validStatuses.includes(parcel.status)) {
      return null;
    }

    return {
      status: "Shipment Assigned",
      time:
        parcel?.shipmentAssignedTime || parcel?.pickupInformation?.pickupTime,
      location:
        parcel?.pickupInformation?.address ||
        parcel?.from?.location ||
        "Unknown",
      handledBy: parcel?.pickupInformation?.staffId?.name || "Staff",
    };
  } catch (error) {
    return handleDatabaseError("findShipmentAssignedDetails", error);
  }
};

const findInTransitDetails = async (parcelId) => {
  try {
    const parcel = await Parcel.findOne({ _id: parcelId })
      .select("status deliveryInformation from inTransitTime")
      .lean()
      .populate("deliveryInformation.staffId", "name")
      .populate("from", "location");

    if (!parcel) return null;

    // Define valid statuses for in-transit
    const validStatuses = [
      "InTransit",
      "ArrivedAtCollectionCenter",
      "DeliveryDispatched",
      "Delivered",
      "NotAccepted",
      "WrongAddress",
      "Return",
    ];

    if (!validStatuses.includes(parcel.status)) {
      return null;
    }

    return {
      status: "In Transit",
      time: parcel?.inTransitTime || parcel?.deliveryInformation?.createdAt,
      location: parcel?.from?.location || "Unknown",
      handledBy: parcel?.deliveryInformation?.staffId?.name || "Staff",
    };
  } catch (error) {
    return handleDatabaseError("findInTransitDetails", error);
  }
};
const findArrivedAtCollectionCenterDetails = async (parcelId) => {
  try {
    if (!isValidParcelId(parcelId)) {
      return null;
    }

    const parcel = await Parcel.findOne({ _id: parcelId })
      .select("arrivedToCollectionCenterTime to orderPlacedStaffId")
      .lean()
      .populate("to", "location")
      .populate("orderPlacedStaffId", "name");

    if (!parcel) return null;
    if (!parcel.arrivedToCollectionCenterTime) {
      return null;
    }

    return {
      status: "Arrived to Collection Center",
      time: parcel?.arrivedToCollectionCenterTime,
      location: parcel?.to?.location || "Unknown",
      handledBy: parcel?.orderPlacedStaffId?.name
        ? `${parcel.orderPlacedStaffId.name} (Staff)`
        : "Not Assigned",
    };
  } catch (error) {
    return handleDatabaseError("findArrivedAtCollectionCenterDetails", error);
  }
};
const findDeliveredDetails = async (parcelId) => {
  try {
    const parcel = await Parcel.findOne({ _id: parcelId })
      .select("deliveryInformation from submittingType status")
      .lean()
      .populate("deliveryInformation.staffId", "name");

    if (!parcel) return null;
    if (parcel.status !== "Delivered") {
      return null;
    }

    return {
      status: "Delivered",
      time: parcel?.deliveryInformation?.createdAt,
      location: parcel?.from?.location || "Unknown",
      handledBy: parcel?.deliveryInformation?.staffId?.name || "Driver",
    };
  } catch (error) {
    return handleDatabaseError("findDeliveredDetails", error);
  }
};

const trackStatuses = async (req, res) => {
  try {
    const { parcelId } = req.params;

    // Validate parcelId parameter
    if (!parcelId) {
      return res.status(400).json({
        success: false,
        message: "Parcel ID is required",
      });
    }

    // Validate MongoDB ObjectId format
    if (!mongoose.Types.ObjectId.isValid(parcelId)) {
      return res.status(400).json({
        success: false,
        message: "Invalid parcel ID format",
      });
    }

    // Execute all status checks concurrently for better performance
    const [
      orderPlacedDetails,
      pendingPickupDetails,
      deliveryDetachedDetails,
      pickedUpDetails,
      arrivedAtDistributionCenterDetails,
      shipmentAssignedDetails,
      inTransitDetails,
      arrivedAtCollectionCenterDetails,
      deliveredDetails,
    ] = await Promise.all([
      fetchOrderPlacedTime(parcelId),
      findPendingPickupDetails(parcelId),
      findDeliveryDetails(parcelId),
      findPickedUpDetails(parcelId),
      findArrivedAtDistributionCenterDetails(parcelId),
      findShipmentAssignedDetails(parcelId),
      findInTransitDetails(parcelId),
      findArrivedAtCollectionCenterDetails(parcelId),
      findDeliveredDetails(parcelId),
    ]);

    // Check if parcel exists by verifying order placed details
    if (!orderPlacedDetails) {
      return res.status(404).json({
        success: false,
        message: "Parcel not found",
      });
    }

    // Filter out null values and include only relevant statuses based on parcel progress
    const timeData = [
      orderPlacedDetails,
      pendingPickupDetails,
      pickedUpDetails,
      arrivedAtDistributionCenterDetails,
      shipmentAssignedDetails,
      inTransitDetails,
      arrivedAtCollectionCenterDetails,
      deliveryDetachedDetails,
      deliveredDetails,
    ].filter((detail) => detail !== null);

    // Return successful response with tracking data
    return res.status(200).json({
      success: true,
      data: timeData,
    });
  } catch (error) {
    console.error("Error in trackStatuses controller:", error);
    return res.status(500).json({
      success: false,
      message: "Internal server error. Please try again later.",
    });
>>>>>>> 6ec13f49
  }
};

module.exports = trackStatuses;<|MERGE_RESOLUTION|>--- conflicted
+++ resolved
@@ -1,41 +1,3 @@
-<<<<<<< HEAD
-Parcel = require("../../../models/parcelModel");
-
-const trackStatuses = async (req, res) => {
-  try {
-    const parcelId = req.params.parcelId;
-
-    // Find a single parcel matching the ID
-    const parcel = await Parcel.findOne({ parcelId: parcelId })
-      .select("createdAt from submittingType")
-      .populate("from", "location")
-      .lean()
-      .exec();
-
-    if (!parcel) {
-      return res
-        .status(404)
-        .json({ status: "error", message: "Parcel not found" });
-    }
-    const handledBy =
-      parcel?.submittingType === "pickup" ? "User (Pickup)" : "Branch";
-    const note = "-";
-
-    const timeData = [
-      {
-        status: "order placed",
-        time: parcel?.createdAt,
-        location: parcel?.from?.location,
-        handledBy,
-        note,
-      },
-    ];
-
-    res.status(200).json({ status: "success", timeData });
-  } catch (error) {
-    console.error(error);
-    res.status(500).json({ status: "error", message: "Server error" });
-=======
 const Parcel = require("../../../models/parcelModel");
 const VehicleSchedule = require("../../../models/VehicleScheduleModel");
 const Staff = require("../../../models/StaffModel");
@@ -430,7 +392,6 @@
       success: false,
       message: "Internal server error. Please try again later.",
     });
->>>>>>> 6ec13f49
   }
 };
 
