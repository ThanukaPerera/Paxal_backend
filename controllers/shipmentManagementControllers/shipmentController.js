--- conflicted
+++ resolved
@@ -1,4 +1,3 @@
-<<<<<<< HEAD
 
 
 
@@ -109,341 +108,10 @@
         buffer: 2,
         firstBuffer: 4
     }
-=======
-// //http://localhost:5000/shipments/processExpressShipments/Center01
-// //http://localhost:5000/shipments/processStandardShipments/Center01
-
-// const { buffer } = require('stream/consumers');
-// const Parcel = require('../../models/ParcelModel');
-// const Shipment = require('../../models/B2BShipmentModel');
-
-// // Distance matrix and time matrix remain unchanged
-// const distanceMatrix = {
-//     Center01: { Center02: 25, Center03: 65, Center04: 45, Center05: 30 },
-//     Center02: { Center01: 25, Center03: 40, Center04: 35, Center05: 50 },
-//     Center03: { Center01: 65, Center02: 40, Center04: 20, Center05: 55 },
-//     Center04: { Center01: 45, Center02: 35, Center03: 20, Center05: 25 },
-//     Center05: { Center01: 30, Center02: 50, Center03: 55, Center04: 25 }
-// };
-
-// const timeMatrix = {
-//     Center01: { Center02: 5, Center03: 6, Center04: 4, Center05: 3 },
-//     Center02: { Center01: 5, Center03: 4, Center04: 5, Center05: 5 },
-//     Center03: { Center01: 6, Center02: 4, Center04: 2, Center05: 5 },
-//     Center04: { Center01: 4, Center02: 5, Center03: 2, Center05: 5 },
-//     Center05: { Center01: 3, Center02: 5, Center03: 5, Center04: 5 }
-// };
-
-// const constraints = {
-//     Express: {
-//         maxDistance: 150,
-//         maxTime: 24,
-//         maxVolume: 5,
-//         maxWeight: 1000,
-//         buffer: 1,
-//         firstBuffer: 2  //1hour for each start and end centers
-//     },
-//     Standard: {
-//         maxDistance: 300,
-//         maxTime: 72,
-//         maxVolume: 10,
-//         maxWeight: 2500,
-//         buffer: 2,
-//         firstBuffer: 2
-//     }
-// };
-
-// function calculateArrivalTimes(route, deliveryType) {
-//     let arrivalTimes = {};
-//     let currentTime = 0;
-//     let centerBuffer = 0;
-//     if (deliveryType === "Express") {
-//         centerBuffer = 1;
-//     } else {
-//         centerBuffer = 2;
-//     }
-//     for (let i = 1; i < route.length; i++) {
-//         let currentCenter = route[i - 1];
-//         let nextCenter = route[i];
-
-//         if (timeMatrix[currentCenter] && timeMatrix[currentCenter][nextCenter]) {
-//             if (i === 1) {
-//                 currentTime += timeMatrix[currentCenter][nextCenter] + 1; // Start center buffer
-//             } else {
-//                 currentTime += timeMatrix[currentCenter][nextCenter] + centerBuffer; // Regular stop buffer
-//             }
-//             arrivalTimes[nextCenter] = currentTime;
-//         } else {
-//             return null;
-//         }
-//     }
-//     return arrivalTimes;
-// }
-
-// // Function to process shipments
-// function processShipments(deliveryType, parcels, existingShipments, sourceCenter) {
-//     let lastShipmentNumber = 0;
-//     if (existingShipments.length > 0) {
-//         const lastShipmentId = existingShipments[existingShipments.length - 1];
-//         const match = lastShipmentId.match(/\d+/);
-//         if (match) {
-//             lastShipmentNumber = parseInt(match[0], 10);
-//         }
-//     }
-//     const filteredParcels = parcels.filter(p => p.deliveryType === deliveryType);
-
-//     const groups = {};
-//     filteredParcels.forEach(p => {
-//         if (!groups[p.destination]) {
-//             groups[p.destination] = { parcels: [], totalWeight: 0, totalVolume: 0 };
-//         }
-//         groups[p.destination].parcels.push(p);
-//         groups[p.destination].totalWeight += p.weight;
-//         groups[p.destination].totalVolume += p.volume;
-//     });
-
-//     let groupArray = Object.keys(groups).map(destination => ({
-//         destination,
-//         totalWeight: groups[destination].totalWeight,
-//         totalVolume: groups[destination].totalVolume,
-//         parcels: groups[destination].parcels
-//     }));
-
-//     console.log("lastShipmentNumber: ", lastShipmentNumber);
-
-//     let remainingGroups = [...groupArray];
-//     const cons = constraints[deliveryType];
-//     let shipments = [];
-//     let shipmentCount = lastShipmentNumber + 1;
-//     let currentShipment = null;
-
-//     console.log("shipmentCount: ", shipmentCount);
-
-//     while (remainingGroups.length > 0) {
-//         if (!currentShipment) {
-//             const id =
-//                 (deliveryType === "Express" ? "EX" : "ST") +
-//                 "-S" +
-//                 shipmentCount.toString().padStart(3, "0") +
-//                 sourceCenter;
-
-//             currentShipment = {
-//                 id: id,
-//                 deliveryType: deliveryType,
-//                 sourceCenter: sourceCenter,
-//                 currentLocation: sourceCenter,
-//                 totalTime: 0,
-//                 arrivalTimes: [],
-//                 totalDistance: 0,
-//                 totalWeight: 0,
-//                 totalVolume: 0,
-//                 assignedVehicle: "",
-//                 status: "Pending",
-//                 parcelCount: 0,
-//                 route: [sourceCenter],
-//                 legs: 0,
-//                 parcels: [],
-//             };
-//         }
-
-//         const currentCenter = currentShipment.route[currentShipment.route.length - 1];
-//         let candidate = null;
-
-//         for (const group of remainingGroups) {
-//             if (
-//                 distanceMatrix[currentCenter] &&
-//                 distanceMatrix[currentCenter][group.destination] !== undefined
-//             ) {
-//                 const dist = distanceMatrix[currentCenter][group.destination];
-//                 if (!candidate || dist < candidate.distance) {
-//                     candidate = {
-//                         group,
-//                         distance: dist,
-//                         travelTime: timeMatrix[currentCenter][group.destination]
-//                     };
-//                 }
-//             }
-//         }
-
-//         if (!candidate) {
-//             shipments.push(currentShipment);
-//             currentShipment = null;
-//             shipmentCount++;
-//             continue;
-//         }
-//         // Calculate additional time
-//         const isFirstLeg = currentShipment.legs === 0;
-//         const isFinalLeg = remainingGroups.length === 1; // Only one destination left
-
-//         const initialBuffer = 2; // Fixed 2 hours for first and last centers
-//         const middleCenterBuffer = cons.buffer; // 1 hour for Express, 2 hours for Standard
-
-//         const additionalTime = isFirstLeg
-//             ? candidate.travelTime + initialBuffer
-//             : isFinalLeg
-//                 ? candidate.travelTime + initialBuffer
-//                 : candidate.travelTime + middleCenterBuffer;
-
-//         console.log("additionalTime: ", additionalTime);
-//         const newTotalDistance = currentShipment.totalDistance + candidate.distance;
-//         const newTotalTime = currentShipment.totalTime + additionalTime;
-//         const newTotalVolume = currentShipment.totalVolume + candidate.group.totalVolume;
-//         const newTotalWeight = currentShipment.totalWeight + candidate.group.totalWeight;
-
-//         if (
-//             newTotalDistance <= cons.maxDistance &&
-//             newTotalTime <= cons.maxTime &&
-//             newTotalVolume <= cons.maxVolume &&
-//             newTotalWeight <= cons.maxWeight
-//         ) {
-//             currentShipment.totalDistance = newTotalDistance;
-//             currentShipment.totalTime = newTotalTime;
-//             currentShipment.arrivalTimes = [];
-//             currentShipment.totalVolume = newTotalVolume;
-//             currentShipment.totalWeight = newTotalWeight;
-//             currentShipment.route.push(candidate.group.destination);
-//             currentShipment.parcels.push(...candidate.group.parcels);
-//             currentShipment.parcelCount += candidate.group.parcels.length;
-//             currentShipment.legs++;
-
-//             remainingGroups = remainingGroups.filter(
-//                 (grp) => grp.destination !== candidate.group.destination
-//             );
-//         } else {
-//             currentShipment.arrivalTimes = Object.entries(calculateArrivalTimes(currentShipment.route, deliveryType))
-//                 .map(([center, time]) => ({ center, time }));
-//             shipments.push(currentShipment);
-//             Promise.all(currentShipment.parcels.map(async parcel => {
-//                 parcel.shipmentId = currentShipment.id;
-//                 await Parcel.updateOne({ _id: parcel._id }, { $set: { shipmentId: currentShipment.id } });
-//             }));
-//             currentShipment = null;
-//             shipmentCount++;
-//         }
-//     }
-
-//     if (currentShipment) {
-//         currentShipment.arrivalTimes = Object.entries(calculateArrivalTimes(currentShipment.route, deliveryType))
-//             .map(([center, time]) => ({ center, time }));
-
-//         Promise.all(currentShipment.parcels.map(async parcel => {
-//             parcel.shipmentId = currentShipment.id;
-//             await Parcel.updateOne({ _id: parcel._id }, { $set: { shipmentId: currentShipment.id } });
-//         }));
-//         shipments.push(currentShipment);
-//     }
-
-//     return shipments;
-// }
-
-// // Function to save shipments to the database
-// const saveShipments = async (shipments) => {
-//     try {
-//         for (const shipment of shipments) {
-//             if (shipment.id) {
-//                 const newShipment = new Shipment(shipment);
-
-//                 newShipment.status = "Pending";
-
-//                 await newShipment.save();
-//                 console.log("Shipment saved:", newShipment.id);
-
-//                 // Use Promise.all to wait for all parcel updates to complete
-//                 await Promise.all(newShipment.parcels.map(async parcel => {
-//                     parcel.shipmentId = newShipment.id;
-//                     await Parcel.updateOne({ _id: parcel._id }, { $set: { shipmentId: newShipment.id } });
-//                 }));
-
-//             } else {
-//                 console.log("Shipment ID is null");
-//             }
-//         }
-//         console.log('Shipments saved successfully.');
-//     } catch (error) {
-//         console.error('Error saving shipments:', error);
-//         throw error;
-//     }
-// };
-
-// // Function to process all shipments (Express or Standard)
-// const processAllShipments = async (type, center) => {
-//     const parcels = await Parcel.find({
-//         deliveryType: type,
-//         sourceCenter: center,
-//         shipmentId: null
-//     });
-
-//     if (parcels.length === 0) return `No ${type} shipments to process`;
-
-//     let existingShipments = [];
-//     try {
-//         const lastShipment = await Shipment.findOne({ deliveryType: type, sourceCenter: center })
-//             .sort({ id: -1 })
-//             .select('id')
-//             .lean();
-
-//         if (lastShipment) {
-//             existingShipments = [lastShipment.id.replace(/EX-S|ST-S/, '')];
-//         }
-//     } catch (error) {
-//         console.error("Error fetching existing shipments:", error);
-//         throw error;
-//     }
-
-//     const shipments = processShipments(type, parcels, existingShipments, center);
-//     await saveShipments(shipments);
-//     return shipments;
-// };
-
-// module.exports = { processAllShipments };
-
-// controllers/shipmentController.js
-const mongoose = require("mongoose");
-const Parcel = require("../../models/ParcelModel");
-const B2BShipment = require("../../models/B2BShipmentModel");
-const Branch = require("../../models/StaffModel");
-
-// District-based distance matrix (km)
-const distanceMatrix = {
-  Colombo: { Gampaha: 25, Kalutara: 45, Kandy: 120, Galle: 115 },
-  Gampaha: { Colombo: 25, Kalutara: 35, Kandy: 110, Galle: 130 },
-  Kalutara: { Colombo: 45, Gampaha: 35, Kandy: 90, Galle: 100 },
-  Kandy: { Colombo: 120, Gampaha: 110, Kalutara: 90, Galle: 150 },
-  Galle: { Colombo: 115, Gampaha: 130, Kalutara: 100, Kandy: 150 },
 };
 
-// District-based time matrix (hours)
-const timeMatrix = {
-  Colombo: { Gampaha: 1, Kalutara: 1.5, Kandy: 3, Galle: 3.5 },
-  Gampaha: { Colombo: 1, Kalutara: 1.2, Kandy: 2.8, Galle: 3.2 },
-  Kalutara: { Colombo: 1.5, Gampaha: 1.2, Kandy: 2.5, Galle: 2.8 },
-  Kandy: { Colombo: 3, Gampaha: 2.8, Kalutara: 2.5, Galle: 3.5 },
-  Galle: { Colombo: 3.5, Gampaha: 3.2, Kalutara: 2.8, Kandy: 3.5 },
-};
-
-const constraints = {
-  Express: {
-    maxDistance: 150,
-    maxTime: 24,
-    maxVolume: 5,
-    maxWeight: 1000,
-    buffer: 1,
-    firstBuffer: 4, // Added firstBuffer for first leg of journey
-  },
-  Standard: {
-    maxDistance: 300,
-    maxTime: 72,
-    maxVolume: 10,
-    maxWeight: 2500,
-    buffer: 2,
-    firstBuffer: 4, // Added firstBuffer for first leg of journey
-  },
->>>>>>> d59f8e1e
-};
-
 
 const bufferTimeConfig = {
-<<<<<<< HEAD
     express: {
         first: 2,
         intermediate: 1,
@@ -454,18 +122,6 @@
         intermediate: 2,
         last: 2
     }
-=======
-  Express: {
-    first: 2, // First center has 2 hours buffer
-    intermediate: 1, // Centers between first and last have 1 hour buffer
-    last: 2, // Last center has 2 hours buffer
-  },
-  Standard: {
-    first: 2, // First center has 2 hours buffer
-    intermediate: 2, // Centers between first and last have 2 hours buffer
-    last: 2, // Last center has 2 hours buffer
-  },
->>>>>>> d59f8e1e
 };
 
 
@@ -475,7 +131,6 @@
   large: { weight: 10, volume: 1 },
 };
 
-<<<<<<< HEAD
 
 
 function calculateArrivalTimes(route, deliveryType, timeMatrix) {
@@ -535,85 +190,6 @@
         .sort({ shipmentId: -1 })
         .select('shipmentId')
         .lean();
-
-    if (lastShipment) {
-        const match = lastShipment.shipmentId.match(/-S(\d+)-/);
-        if (match) lastShipmentNumber = parseInt(match[1]);
-=======
-// Helper function to get district information
-async function getDistrictInfo(parcel) {
-  return {
-    sourceDistrict: parcel.from,
-    destDistrict: parcel.to,
-  };
-}
-
-/**
- * Calculate arrival times for each center in the route with proper buffer times
- * @param {Array} route - Array of centers in the route
- * @param {String} deliveryType - Express or Standard
- * @returns {Array} - Array of objects containing center and arrival time
- */
-function calculateArrivalTimes(route, deliveryType) {
-  const arrivalTimes = [];
-  let cumulativeTime = 0;
-
-  // First center (source) has arrival time of 0
-  arrivalTimes.push({ center: route[0], time: 0 });
-
-  // For each subsequent center in the route, calculate the arrival time
-  for (let i = 1; i < route.length; i++) {
-    const previousCenter = route[i - 1];
-    const currentCenter = route[i];
-
-    // Apply buffer time for previous center based on its position
-    let bufferTime;
-    if (i === 1) {
-      // First center in the route
-      bufferTime = bufferTimeConfig[deliveryType].first;
-    } else {
-      // Intermediate center in the route
-      bufferTime = bufferTimeConfig[deliveryType].intermediate;
-    }
-
-    // Add buffer time for previous center
-    cumulativeTime += bufferTime;
-
-    // Add travel time from previous to current center
-    const travelTime = timeMatrix[previousCenter][currentCenter];
-    cumulativeTime += travelTime;
-
-    // Add arrival time for current center
-    arrivalTimes.push({
-      center: currentCenter,
-      time: cumulativeTime,
-    });
-  }
-
-  // Calculate shipment finish time (add buffer time for the last center)
-  const lastBufferTime = bufferTimeConfig[deliveryType].last;
-  const shipmentFinishTime = cumulativeTime + lastBufferTime;
-
-  // For logging purposes
-  console.log(`Arrival times calculated for route ${route.join(" -> ")}:`);
-  arrivalTimes.forEach((at) => console.log(`  ${at.center}: ${at.time}h`));
-  console.log(`Shipment finish time: ${shipmentFinishTime}h`);
-
-  return {
-    arrivalTimes,
-    shipmentFinishTime,
-  };
-}
-
-async function processShipments(deliveryType, parcels, sourceCenter, staffId) {
-  let shipments = [];
-  let lastShipmentNumber = 0;
-
-  // Get last shipment number for the source center
-  const lastShipment = await B2BShipment.findOne({ sourceCenter })
-    .sort({ shipmentId: -1 })
-    .select("shipmentId")
-    .lean();
 
   if (lastShipment) {
     const match = lastShipment.shipmentId.match(/-S(\d+)-/);
@@ -678,7 +254,6 @@
     if (!group) {
       console.log(`No parcels for destination: ${destination}`);
       continue;
->>>>>>> d59f8e1e
     }
     //console.log(parcels);
     const processedParcels = parcels.map(parcel => {
@@ -688,7 +263,6 @@
             return null;
         }
 
-<<<<<<< HEAD
         if (!parcel.to) {
             console.warn(`Parcel ${parcel._id} has no 'to' field`);
             return null;
@@ -814,28 +388,7 @@
     if (currentShipment) {
         await finalizeShipment(currentShipment, deliveryType, timeMatrix);
         shipments.push(currentShipment);
-=======
-    console.log(
-      `Processing destination: ${destination} with ${group.parcels.length} parcels`,
-    );
-
-    // Create new shipment if none exists
-    if (!currentShipment) {
-      currentShipment = createNewShipment(
-        deliveryType,
-        sourceCenter,
-        staffId,
-        shipmentCount++,
-      );
-      console.log(`Created new shipment ${currentShipment.shipmentId}`);
-    }
-
-    // For a new shipment, we always go from source center to destination
-    const prevCenter =
-      currentShipment.route.length === 1
-        ? sourceCenter
-        : currentShipment.route.slice(-1)[0];
-    const travelTime = timeMatrix[prevCenter][destination];
+    }
 
     // Apply the firstBuffer (4 hours) for the first leg from source center to first destination
     const isFirstLeg = currentShipment.route.length === 1;
@@ -914,7 +467,6 @@
       console.log(
         `Updated shipment: Distance ${currentShipment.totalDistance}km, Time ${currentShipment.totalTime}h, Weight ${currentShipment.totalWeight}kg, Volume ${currentShipment.totalVolume}m³`,
       );
->>>>>>> d59f8e1e
     }
   }
 
@@ -928,7 +480,6 @@
   return shipments;
 }
 
-<<<<<<< HEAD
 function optimizeRoute(source, destinations, distanceMatrix) {
     let route = [source];
     let remaining = [...destinations];
@@ -961,24 +512,6 @@
 
         route.push(nearest);
         remaining = remaining.filter(d => d !== nearest);
-=======
-// Optimize route using nearest neighbor algorithm
-function optimizeRoute(source, destinations) {
-  let route = [source];
-  let remaining = [...destinations];
-
-  while (remaining.length > 0) {
-    const last = route[route.length - 1];
-    let nearest = remaining[0];
-    let shortestDistance = distanceMatrix[last][nearest];
-
-    for (const dest of remaining) {
-      const dist = distanceMatrix[last][dest];
-      if (dist < shortestDistance) {
-        shortestDistance = dist;
-        nearest = dest;
-      }
->>>>>>> d59f8e1e
     }
 
     route.push(nearest);
@@ -986,9 +519,8 @@
   }
 
   return route;
-}
-
-<<<<<<< HEAD
+
+
 function createNewShipment(deliveryType, sourceCenterId, staffId, sequence, idToLocationMap) {
     const sourceLocation = idToLocationMap[sourceCenterId.toString()] || 'Unknown';
     const shipmentId = `${deliveryType === 'express' ? 'EX' : 'ST'}-S${sequence.toString().padStart(3, '0')}-${sourceLocation}`;
@@ -1140,122 +672,4 @@
         console.error('Shipment processing error:', error);
         return { success: false, error: error.message };
     }
-};
-=======
-function createNewShipment(deliveryType, sourceCenter, staffId, sequence) {
-  const shipmentId = `${deliveryType === "Express" ? "EX" : "ST"}-S${sequence.toString().padStart(3, "0")}-${sourceCenter}`;
-  console.log(`Creating new shipment ${shipmentId}`);
-  return new B2BShipment({
-    shipmentId,
-    deliveryType,
-    sourceCenter,
-    route: [sourceCenter], // Always start with source center
-    currentLocation: sourceCenter,
-    totalDistance: 0,
-    totalTime: 0,
-    totalWeight: 0,
-    totalVolume: 0,
-    parcelCount: 0,
-    parcels: [],
-    createdByCenter: sourceCenter,
-    createdByStaff: staffId,
-    status: "Pending",
-  });
-}
-
-// Check if shipment can accommodate adding this destination's group
-function canAddToShipment(
-  shipment,
-  destination,
-  group,
-  additionalTime,
-  deliveryType,
-) {
-  const cons = constraints[deliveryType];
-  const prevCenter = shipment.route.slice(-1)[0];
-  const addedDistance = distanceMatrix[prevCenter][destination];
-
-  const newDistance = shipment.totalDistance + addedDistance;
-  const newTime = shipment.totalTime + additionalTime;
-  const newWeight = shipment.totalWeight + group.totalWeight;
-  const newVolume = shipment.totalVolume + group.totalVolume;
-
-  console.log(
-    `Checking constraints for ${destination}: Distance ${newDistance}/${cons.maxDistance}km, Time ${newTime}/${cons.maxTime}h, Weight ${newWeight}/${cons.maxWeight}kg, Volume ${newVolume}/${cons.maxVolume}m³`,
-  );
-
-  // Fixed the volume constraint check
-  return (
-    newDistance <= cons.maxDistance &&
-    newTime <= cons.maxTime &&
-    newWeight <= cons.maxWeight &&
-    newVolume <= cons.maxVolume
-  );
-}
-
-// Finalize shipment details and save
-async function finalizeShipment(shipment, deliveryType) {
-  // Use the new arrival times calculation method
-  const { arrivalTimes, shipmentFinishTime } = calculateArrivalTimes(
-    shipment.route,
-    deliveryType,
-  );
-
-  // Update shipment with calculated arrival times and shipment finish time
-  shipment.arrivalTimes = arrivalTimes;
-  shipment.shipmentFinishTime = shipmentFinishTime;
-
-  console.log(
-    `Finalizing shipment ${shipment.shipmentId} with route ${shipment.route.join(" -> ")}`,
-  );
-  console.log(`Shipment finish time: ${shipmentFinishTime}h`);
-
-  // Uncomment to save to database
-  await shipment.save();
-  await Parcel.updateMany(
-    { _id: { $in: shipment.parcels } },
-    { shipmentId: shipment._id, status: "ShipmentAssigned" },
-  );
-}
-
-// Main controller function
-exports.processAllShipments = async (deliveryType, sourceCenter, staffId) => {
-  try {
-    console.log(
-      `Starting shipment processing for ${deliveryType} shipments from ${sourceCenter}`,
-    );
-
-    const parcels = await Parcel.find({
-      shipmentId: null,
-      shippingMethod: deliveryType,
-      from: sourceCenter,
-    });
-
-    if (parcels.length === 0) {
-      console.log("No parcels found for processing");
-      return { success: false, message: "No parcels available for shipment" };
-    }
-
-    console.log(`Found ${parcels.length} parcels to process`);
-    const shipments = await processShipments(
-      deliveryType,
-      parcels,
-      sourceCenter,
-      staffId,
-    );
-
-    console.log("Shipments", shipments);
-
-    return {
-      success: true,
-      count: shipments.length,
-      shipments: shipments,
-    };
-  } catch (error) {
-    console.error("Shipment processing error:", error);
-    return { success: false, error: error.message };
-  }
-};
-
-//http://localhost:8000/shipments/process/Express/Colombo
->>>>>>> d59f8e1e
+};