<<<<<<< HEAD
const mongoose = require("mongoose");
const  Parcel  = require("../../models/ParcelModel");
=======
const crypto = require("crypto");
const QRCode = require("qrcode");

const  Parcel  = require("../../models/parcelModel");
>>>>>>> 06e6c149
const Staff = require("../../models/StaffModel");

const { sendTrackingNumberEmail } = require("../../emails/emails");
const { generateQRCode, generateTrackingNumber } = require("./qrAndTrackingNumber");
const { registerNewUser } = require("./userController");
const { addReceiver } = require("./receiverController");
const { savePayment } = require("./paymentController");


// add new parcel by the staff
const registerParcel = async (req, res) => {

  const session = await mongoose.startSession();
  session.startTransaction();

  try {
    const requestTime = new Date();

    // Find or create the sender and receiver.
    const sender_id = await registerNewUser(req.body, session)
    const receiver_id = await addReceiver(req.body, session);

    // Create Payment.
    const payment_id = await savePayment(req.body, session);

     // Get the staff who register the parcel.
     const staff_id = req.staff._id;
    
    // Find last parcel ID and generate the next one.
    const lastParcel = await Parcel.findOne().sort({ parcelId: -1 }).lean();
    let nextParcelId = "PARCEL001"; // Default ID if no parcels exists.

    if (lastParcel) {
      const lastIdNumber = parseInt(lastParcel.parcelId.replace("PARCEL", ""),10);
      nextParcelId = `PARCEL${String(lastIdNumber + 1).padStart(3, "0")}`;
    }
    
    // Generate a tracking number for the new parcel.
    let trackingNumber;
    let numberExists;
    do {
      trackingNumber = await generateTrackingNumber(requestTime, session);
      numberExists = await Parcel.findOne({ trackingNo: trackingNumber }).session(session);
    } while (numberExists);

    // Generate a QR code for the new parcel.
    const qrCodeString = await generateQRCode(nextParcelId);

    // Create new parcel with the generated ID.
    const parcelData = {
      ...req.body,
      senderId: sender_id,
      receiverId: receiver_id,
      paymentId: payment_id,
      parcelId: nextParcelId,
      trackingNo: trackingNumber,
      qrCodeNo: qrCodeString,
      submittingType: "branch",
      status: "ArrivedAtDistributionCenter",
      orderPlacedStaffId: staff_id,
    };
    
    const parcel = new Parcel(parcelData);
    const savedParcel = await parcel.save({ session });
    console.log("------A new parcel registered------");

    await session.commitTransaction();

    // Send emails to sender and receiver with the tracking number.
    const senderEmail = req.body.email;
    const receiverEmail = req.body.receiverEmail;

    const result1 = await sendTrackingNumberEmail(senderEmail, parcelData.parcelId, parcelData.trackingNo);
    if(!result1.success) {
      console.log("Error in sending the email with tracking number",result1);
    }

    const result2 = await sendTrackingNumberEmail(receiverEmail,  parcelData.parcelId, parcelData.trackingNo);
    if(!result1.success) {
      console.log("Error in sending the email with tracking number",result2);
    }
    
    return res.status(201).json({ message: "Parcel registered successfully", parcelId: parcelData.parcelId });
    
  } catch (error) {
    await session.abortTransaction();
    return res.status(500).json({ message: "Error in registering the parcel", error });
  }
  finally {
    session.endSession();
  }
};


// get all parcels
const getAllParcels = async(req, res) => {
  try {

    // Find the branch requesting parcel details.   
    const staff_id = req.staff._id.toString();
    const staff = await Staff.findById(staff_id);
    const branch_id = staff.branchId;

    const parcels = await Parcel.find({from:branch_id}).sort({createdAt: -1});
    return res.status(200).json(parcels);
    
  } catch (error) {
    return res.status(500).json({message:"Error fetching parcels", error});
  }
}

// get one parcel details
const getOneParcel = async(req, res) => {
  try {

    // Find the parcel using parcel ID.
    const parcel = await Parcel.findOne({parcelId: req.params.parcelId})
    .populate("senderId")
    .populate("receiverId")
    .populate("paymentId");

    if (!parcel) {
      return res.status(404).json({message: "Parcel Not found"});
    }

    return res.status(200).json(parcel);
  } catch (error) {
    return res.status(500).json({message:"Error fetching the parcel", error});
  }
}


// calculate the Payment
const calculatePayment = async(req, res) => {
  const paymentAmount = 1000;
  res.json({ paymentAmount });
}

module.exports = {
  registerParcel,
  getAllParcels,
  getOneParcel,
  calculatePayment,
};<|MERGE_RESOLUTION|>--- conflicted
+++ resolved
@@ -1,12 +1,9 @@
-<<<<<<< HEAD
+
 const mongoose = require("mongoose");
-const  Parcel  = require("../../models/ParcelModel");
-=======
-const crypto = require("crypto");
-const QRCode = require("qrcode");
+const  Parcel  = require("../../models/parcelModel");
 
-const  Parcel  = require("../../models/parcelModel");
->>>>>>> 06e6c149
+
+
 const Staff = require("../../models/StaffModel");
 
 const { sendTrackingNumberEmail } = require("../../emails/emails");
