<<<<<<< HEAD
const crypto = require("crypto");
const QRCode = require("qrcode");

const Parcel = require("../../models/parcelModel");
const Staff = require("../../models/StaffModel");
const { sendTrackingNumberEmail } = require("../../emails/emails");

//GENERATE TRACKING NUMBER
const generateTrackingNumber = async (regTime) => {
  const randomCode = crypto.randomBytes(4).toString("hex").toUpperCase();
  const timestamp = Math.floor(regTime / 1000).toString();
  console.log("------Tracking number generated------");
=======
const mongoose = require("mongoose");
const Parcel = require("../../models/parcelModel");
const Staff = require("../../models/StaffModel");

const { sendTrackingNumberEmail } = require("../../emails/emails");
const {
  generateQRCode,
  generateTrackingNumber,
} = require("./qrAndTrackingNumber");
const { registerNewUser } = require("./userController");
const { addReceiver } = require("./receiverController");
const { savePayment } = require("./paymentController");
>>>>>>> 6ec13f49

// add new parcel by the staff
const registerParcel = async (req, res) => {
  const session = await mongoose.startSession();
  session.startTransaction();

  try {
    const requestTime = new Date();

    // Find or create the sender and receiver.
    const sender_id = await registerNewUser(req.body, session);
    const receiver_id = await addReceiver(req.body, session);

<<<<<<< HEAD
// ADD NEW PARCEL - PARCEL REGISTRATION FORM
const registerParcel = async (req, res) => {
  try {
    // get the staff who register the parcel
    const staff_id = req.staff._id;
    const staff = await Staff.findById(staff_id);
    const branch_id = staff.branchId;
=======
    // Create Payment.
    const payment_id = await savePayment(req.body, session);

    // Get the staff who register the parcel.
    const staff_id = req.staff._id;
>>>>>>> 6ec13f49

    // Find last parcel ID and generate the next one.
    const lastParcel = await Parcel.findOne().sort({ parcelId: -1 }).lean();
    let nextParcelId = "PARCEL001"; // Default ID if no parcels exists.

    if (lastParcel) {
      const lastIdNumber = parseInt(
        lastParcel.parcelId.replace("PARCEL", ""),
        10,
      );
      nextParcelId = `PARCEL${String(lastIdNumber + 1).padStart(3, "0")}`;
    }

    // Generate a tracking number for the new parcel.
    let trackingNumber;
    let numberExists;
    do {
      trackingNumber = await generateTrackingNumber(requestTime, session);
      numberExists = await Parcel.findOne({
        trackingNo: trackingNumber,
      }).session(session);
    } while (numberExists);

    // Generate a QR code for the new parcel.
    const qrCodeString = await generateQRCode(nextParcelId);

    // Create new parcel with the generated ID.
    const parcelData = {
      ...req.body,
      senderId: sender_id,
      receiverId: receiver_id,
      paymentId: payment_id,
      parcelId: nextParcelId,
      trackingNo: trackingNumber,
      qrCodeNo: qrCodeString,
      submittingType: "branch",
      status: "ArrivedAtDistributionCenter",
      orderPlacedStaffId: staff_id,
    };
<<<<<<< HEAD

    // Generate the qr code for the parcel
    //const qrCodeString = await generateQRCode(JSON.stringify(parcelData)); to encode all data
    const qrCodeString = await generateQRCode(parcelData.parcelId);
    parcelData.qrCodeNo = qrCodeString;

    const parcel = new Parcel(parcelData);

    const savedParcel = await parcel.save();
    console.log("------Parcel registered------");

    req.updatedData = {
      ...req.updatedData,
      parcelRef: savedParcel.parcelId,
      orderTime: Date.now(),
    };
    // SEND EMAILS TO SENDER AND RECEIVER
    const senderEmail = parcelData.email;
    const receiverEmail = parcelData.receiverEmail;

    await sendTrackingNumberEmail(
      senderEmail,
      parcelData.parcelId,
      parcelData.trackingNo,
    );
    await sendTrackingNumberEmail(
      receiverEmail,
      parcelData.parcelId,
      parcelData.trackingNo,
    );

    res
      .status(201)
      .json({ message: "Parcel registered successfully", savedParcel });
  } catch (error) {
    res.status(500).json({ message: "Error registering parcel", error });
  }
};

// GET ALL PARCELS
const getAllParcels = async (req, res) => {
  try {
    const staff_id = req.staff._id.toString();
    console.log(staff_id);
    const staff = await Staff.findById(staff_id);
    const branch_id = staff.branchId;
    const parcels = await Parcel.find({ from: branch_id }).sort({
      createdAt: -1,
    });
    res.status(200).json(parcels);
  } catch (error) {
    res.status(500).json({ message: "Error fetching parcels", error });
  }
};

// GET ONE PARCEL
const getOneParcel = async (req, res) => {
  try {
    const parcel = await Parcel.findOne({ parcelId: req.params.parcelId });
    if (!parcel) {
      return res.status(404).json({ message: "Parcel Not found" });
    }
    res.status(200).json({ success: true, existingPosts: parcel });
  } catch (error) {
    res.status(500).json({ message: "Error fetching the parcel", error });
  }
};

// UPDATE THE PARCEL
const updateTheParcel = async (req, res) => {
  try {
    const parcel = await Parcel.findOneAndUpdate(req.params.parcelId, req.body);
    res.status(200).json(parcel);
  } catch (error) {
    res.status(500).json({ message: "Error updating the parcel", error });
  }
};

// DELETE PARCEL
const deleteParcel = async (parcelId) => {
  try {
    await Parcel.findOneAndDelete(parcelId);
    console.log("Parcel deleted successfully");
  } catch (error) {
    console.log("Error deleting parcel");
  }
};

//Calculate the Payment
const calculatePayment = async (req, res) => {
  console.log(req.query);
  const paymentAmount = 1000;
  res.json({ paymentAmount });
};

=======
    const parcel = new Parcel(parcelData);
    const savedParcel = await parcel.save({ session });
    console.log("------A new parcel registered------");

    await session.commitTransaction();

    // Send emails to sender and receiver with the tracking number.
    const senderEmail = req.body.email;
    const receiverEmail = req.body.receiverEmail;

    const result1 = await sendTrackingNumberEmail(senderEmail,parcelData.parcelId,parcelData.trackingNo);
    if (!result1.success) {
      console.log("Error in sending the email with tracking number", result1);
    }

    const result2 = await sendTrackingNumberEmail(receiverEmail,parcelData.parcelId,parcelData.trackingNo
    );
    if (!result1.success) {
      console.log("Error in sending the email with tracking number", result2);
    }

    return res
      .status(201)
      .json({
        message: "Parcel registered successfully",
        parcelId: parcelData.parcelId,
      });
  } catch (error) {
    await session.abortTransaction();
    return res
      .status(500)
      .json({ message: "Error in registering the parcel", error });
  } finally {
    session.endSession();
  }
};

// get all parcels
const getAllParcels = async (req, res) => {
  try {
    // Find the branch requesting parcel details.
    const staff_id = req.staff._id.toString();
    const staff = await Staff.findById(staff_id);
    const branch_id = staff.branchId;

    const parcels = await Parcel.find({ from: branch_id }).sort({
      createdAt: -1,
    });
    return res.status(200).json(parcels);
  } catch (error) {
    return res.status(500).json({ message: "Error fetching parcels", error });
  }
};

// get one parcel details
const getOneParcel = async (req, res) => {
  try {
    // Find the parcel using parcel ID.
    const parcel = await Parcel.findOne({ parcelId: req.params.parcelId })
      .populate("senderId")
      .populate("receiverId")
      .populate("paymentId")
      .populate("to");

    if (!parcel) {
      return res.status(404).json({ message: "Parcel Not found" });
    }

    return res.status(200).json(parcel);
  } catch (error) {
    return res
      .status(500)
      .json({ message: "Error fetching the parcel", error });
  }
};

>>>>>>> 6ec13f49
module.exports = {
  registerParcel,
  getAllParcels,
  getOneParcel,
};<|MERGE_RESOLUTION|>--- conflicted
+++ resolved
@@ -1,17 +1,3 @@
-<<<<<<< HEAD
-const crypto = require("crypto");
-const QRCode = require("qrcode");
-
-const Parcel = require("../../models/parcelModel");
-const Staff = require("../../models/StaffModel");
-const { sendTrackingNumberEmail } = require("../../emails/emails");
-
-//GENERATE TRACKING NUMBER
-const generateTrackingNumber = async (regTime) => {
-  const randomCode = crypto.randomBytes(4).toString("hex").toUpperCase();
-  const timestamp = Math.floor(regTime / 1000).toString();
-  console.log("------Tracking number generated------");
-=======
 const mongoose = require("mongoose");
 const Parcel = require("../../models/parcelModel");
 const Staff = require("../../models/StaffModel");
@@ -24,7 +10,6 @@
 const { registerNewUser } = require("./userController");
 const { addReceiver } = require("./receiverController");
 const { savePayment } = require("./paymentController");
->>>>>>> 6ec13f49
 
 // add new parcel by the staff
 const registerParcel = async (req, res) => {
@@ -38,21 +23,11 @@
     const sender_id = await registerNewUser(req.body, session);
     const receiver_id = await addReceiver(req.body, session);
 
-<<<<<<< HEAD
-// ADD NEW PARCEL - PARCEL REGISTRATION FORM
-const registerParcel = async (req, res) => {
-  try {
-    // get the staff who register the parcel
-    const staff_id = req.staff._id;
-    const staff = await Staff.findById(staff_id);
-    const branch_id = staff.branchId;
-=======
     // Create Payment.
     const payment_id = await savePayment(req.body, session);
 
     // Get the staff who register the parcel.
     const staff_id = req.staff._id;
->>>>>>> 6ec13f49
 
     // Find last parcel ID and generate the next one.
     const lastParcel = await Parcel.findOne().sort({ parcelId: -1 }).lean();
@@ -61,7 +36,7 @@
     if (lastParcel) {
       const lastIdNumber = parseInt(
         lastParcel.parcelId.replace("PARCEL", ""),
-        10,
+        10
       );
       nextParcelId = `PARCEL${String(lastIdNumber + 1).padStart(3, "0")}`;
     }
@@ -92,103 +67,6 @@
       status: "ArrivedAtDistributionCenter",
       orderPlacedStaffId: staff_id,
     };
-<<<<<<< HEAD
-
-    // Generate the qr code for the parcel
-    //const qrCodeString = await generateQRCode(JSON.stringify(parcelData)); to encode all data
-    const qrCodeString = await generateQRCode(parcelData.parcelId);
-    parcelData.qrCodeNo = qrCodeString;
-
-    const parcel = new Parcel(parcelData);
-
-    const savedParcel = await parcel.save();
-    console.log("------Parcel registered------");
-
-    req.updatedData = {
-      ...req.updatedData,
-      parcelRef: savedParcel.parcelId,
-      orderTime: Date.now(),
-    };
-    // SEND EMAILS TO SENDER AND RECEIVER
-    const senderEmail = parcelData.email;
-    const receiverEmail = parcelData.receiverEmail;
-
-    await sendTrackingNumberEmail(
-      senderEmail,
-      parcelData.parcelId,
-      parcelData.trackingNo,
-    );
-    await sendTrackingNumberEmail(
-      receiverEmail,
-      parcelData.parcelId,
-      parcelData.trackingNo,
-    );
-
-    res
-      .status(201)
-      .json({ message: "Parcel registered successfully", savedParcel });
-  } catch (error) {
-    res.status(500).json({ message: "Error registering parcel", error });
-  }
-};
-
-// GET ALL PARCELS
-const getAllParcels = async (req, res) => {
-  try {
-    const staff_id = req.staff._id.toString();
-    console.log(staff_id);
-    const staff = await Staff.findById(staff_id);
-    const branch_id = staff.branchId;
-    const parcels = await Parcel.find({ from: branch_id }).sort({
-      createdAt: -1,
-    });
-    res.status(200).json(parcels);
-  } catch (error) {
-    res.status(500).json({ message: "Error fetching parcels", error });
-  }
-};
-
-// GET ONE PARCEL
-const getOneParcel = async (req, res) => {
-  try {
-    const parcel = await Parcel.findOne({ parcelId: req.params.parcelId });
-    if (!parcel) {
-      return res.status(404).json({ message: "Parcel Not found" });
-    }
-    res.status(200).json({ success: true, existingPosts: parcel });
-  } catch (error) {
-    res.status(500).json({ message: "Error fetching the parcel", error });
-  }
-};
-
-// UPDATE THE PARCEL
-const updateTheParcel = async (req, res) => {
-  try {
-    const parcel = await Parcel.findOneAndUpdate(req.params.parcelId, req.body);
-    res.status(200).json(parcel);
-  } catch (error) {
-    res.status(500).json({ message: "Error updating the parcel", error });
-  }
-};
-
-// DELETE PARCEL
-const deleteParcel = async (parcelId) => {
-  try {
-    await Parcel.findOneAndDelete(parcelId);
-    console.log("Parcel deleted successfully");
-  } catch (error) {
-    console.log("Error deleting parcel");
-  }
-};
-
-//Calculate the Payment
-const calculatePayment = async (req, res) => {
-  console.log(req.query);
-  const paymentAmount = 1000;
-  res.json({ paymentAmount });
-};
-
-=======
     const parcel = new Parcel(parcelData);
     const savedParcel = await parcel.save({ session });
     console.log("------A new parcel registered------");
@@ -265,7 +143,6 @@
   }
 };
 
->>>>>>> 6ec13f49
 module.exports = {
   registerParcel,
   getAllParcels,
