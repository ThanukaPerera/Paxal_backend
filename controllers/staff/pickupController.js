--- conflicted
+++ resolved
@@ -60,10 +60,6 @@
 
     const updatedParcel = await Parcel.findOneAndUpdate(
       { parcelId },
-<<<<<<< HEAD
-      updatedPickupParcel,
-      { new: true },
-=======
       {
          $set: {
       trackingNo: trackingNumber,
@@ -73,7 +69,6 @@
     },
       },
       { new: true }
->>>>>>> 6ec13f49
     );
 
      // Send a notification to the user in the application
