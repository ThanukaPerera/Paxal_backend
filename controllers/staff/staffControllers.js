--- conflicted
+++ resolved
@@ -1,4 +1,4 @@
-const Staff = require("../../models/StaffModel");
+const  Staff  = require("../../models/StaffModel")
 const bcrypt = require("bcrypt");
 const jwt = require("jsonwebtoken");
 const crypto = require("crypto");
@@ -19,11 +19,7 @@
     const { email, password } = req.body;
 
     if (!email || !password) {
-<<<<<<< HEAD
-      res.status(500).json("All fields must be filled");
-=======
       return res.status(400).json({ message: "Email and password are required" });
->>>>>>> 6ec13f49
     }
 
     // Search for a staff member with the email.
@@ -42,33 +38,19 @@
     const token = jwt.sign(
       { _id: staff._id, email: staff.email },
       process.env.JWT_SECRET,
-<<<<<<< HEAD
-      { expiresIn: "1d" },
-    ); // Use a strong secret in production
-
-    res.cookie("StaffToken", token, {
-      httpOnly: true, // cookie cannot be accessed by client side js
-      //secure: process.env.NODE_ENV === "production",
-      secure: false,
-=======
       { expiresIn: "1d" }
     ); 
 
     res.cookie("StaffToken", token, {
       httpOnly: true, 
       secure:false, //  In production, set this to true to allow only HTTPS . 
->>>>>>> 6ec13f49
       sameSite: "Lax",
       maxAge: 24 * 60 * 60 * 1000, // 1 day
     });
 
     return res.status(200).json({ message: "Login successful", staff });
   } catch (error) {
-<<<<<<< HEAD
-    res.status(500).json(error);
-=======
     return res.status(500).json({ message: "Server error, please try again later", error }) 
->>>>>>> 6ec13f49
   }
 };
 
@@ -93,12 +75,13 @@
 // staff forgot password request handler
 const staffForgotPassword = async (req, res) => {
   try {
+    
     const { email } = req.body;
     console.log(email);
 
     // Search for a staff member with the email.
     const staff = await Staff.findOne({ email });
-
+    
     if (!staff) {
       return res.status(400).json({ message: "No staff found with the provided email" });
     }
@@ -108,13 +91,7 @@
 
     // Save the reset token and expiry date to the staff document.
     staff.resetPasswordToken = resetStaffToken;
-<<<<<<< HEAD
-    console.log(resetStaffToken);
-    staff.resetPasswordTokenExpires = Date.now() + 1 * 60 * 60 * 1000; //1 hour
-
-=======
     staff.resetPasswordTokenExpires = Date.now() + 1 * 60 * 60 * 1000; // 1 hour
->>>>>>> 6ec13f49
     await staff.save();
 
     // Send the email with the reset token.
@@ -134,14 +111,6 @@
 // staff password reset code verification
 const staffPasswordResetCode = async (req, res) => {
   try {
-<<<<<<< HEAD
-    const { email, resetCode } = req.body;
-
-    const staff = await Staff.findOne({ email });
-
-    if (!staff) {
-      return res.status(400).json({ message: "Staff not found" });
-=======
     
     const {email, resetCode } = req.body;
     
@@ -150,7 +119,6 @@
     
     if (!staff) {
       return res.status(400).json({message: "No staff found with the provided email" });
->>>>>>> 6ec13f49
     }
 
     // Check if the reset code matches.
@@ -172,40 +140,21 @@
 
 // update the staff passowrd
 const staffPasswordUpdate = async (req, res) => {
-<<<<<<< HEAD
-  try {
-    const { newPassword, resetCode, email } = req.body;
-
-=======
   try {    
     const { newPassword , resetCode , email} = req.body;
     
     // Search for a staff member with the email.
->>>>>>> 6ec13f49
     const staff = await Staff.findOne({ email });
 
     if (!staff) {
       return res.status(400).json({ message: "No staff found with the provided email" });
     }
-<<<<<<< HEAD
-
-    if (
-      staff.resetPasswordToken !== String(resetCode) ||
-      Date.now() > staff.resetPasswordTokenExpires
-    ) {
-      console.log("Invalid or expired reset code");
-      return res.status(400).json({ message: "Invalid or expired reset code" });
-    }
-
-    // Hash the new password
-=======
     
     if (staff.resetPasswordToken !== String(resetCode) || Date.now() > staff.resetPasswordTokenExpires) {
       return res.status(400).json({ message: "Invalid or expired reset code" });
     }
 
     // Hash the new password for security.
->>>>>>> 6ec13f49
     const hashedPassword = await bcrypt.hash(newPassword, 12);
 
     // Update the password and remove the reset token.
@@ -308,12 +257,8 @@
   staffForgotPassword,
   staffPasswordResetCode,
   staffPasswordUpdate,
-<<<<<<< HEAD
-  getStaffLoggedPage,
-=======
   getStaffLoggedPage, 
   getStaffInfo,
   updateStaffInfo,
   staffProfilePicUpdate
->>>>>>> 6ec13f49
 };