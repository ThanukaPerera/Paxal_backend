--- conflicted
+++ resolved
@@ -13,19 +13,9 @@
     } 
     
 
-<<<<<<< HEAD
-      if (lastreceiver) {
-        const lastIdNumber = parseInt(
-          lastreceiver.receiverId.replace("RECEIVER", ""),
-          10,
-        );
-        nextReceiverId = `RECEIVER${String(lastIdNumber + 1).padStart(3, "0")}`;
-      }
-=======
     // Find last receiver ID and generate the next one.
     const lastreceiver = await Receiver.findOne().sort({ receiverId: -1 }).session(session).lean();
     let nextReceiverId = "RECEIVER001"; // Default ID if no receiver exists.
->>>>>>> 6ec13f49
 
     if (lastreceiver) {
       const lastIdNumber = parseInt(lastreceiver.receiverId.replace("RECEIVER", ""),1);
