const Payment = require("../../models/PaymentModel");
const Branch = require("../../models/BranchesModel");
const branchDistances = require("../../utils/BranchDistances");

<<<<<<< HEAD
const savePayment = async (req, res, next) => {
  try {
    // Find last payment ID and generate the next one
=======
// Calculate distance between two branches
const getBranchDistance = (fromBranchId, toBranchId) => {
  if (!fromBranchId || !toBranchId) {
    throw new Error("Both from and to branches are required");
  }

  
  const distance = branchDistances[fromBranchId]?.[toBranchId];
  if (distance === undefined) {
    throw new Error(
      `Distance not found between ${fromBranchId} and ${toBranchId}`,
    );
  }
  return distance;
};

// Price per km based on item size
const getBasePricePerKm = (itemSize) => {
  const prices = {
    small: 10,
    medium: 15,
    large: 20,
  };
  return prices[itemSize.toLowerCase()] || 15;
};


// calculate the Payment
const calculatePayment = async(req, res) => {
  const { itemSize, from, to, shippingMethod } = req.query;

  const fromBranch = await Branch.findById(from.toString());
  const toBranch = await Branch.findById(to.toString());
  
  console.log('Item Size:', itemSize);
  console.log('From:', fromBranch.branchId);
  console.log('To:', toBranch.branchId);
  console.log('Shipping Method:', shippingMethod);

  // Calculate distance between branches
  const distance = getBranchDistance(fromBranch.branchId, toBranch.branchId);

  // Calculate amount
  const basePricePerKm = getBasePricePerKm(itemSize);
  let amount = basePricePerKm * distance;

  // Apply express surcharge
  if (shippingMethod === "express") {
    amount *= 1.5; // 50% surcharge for express
  }

  amount = Math.round(amount);

  console.log('Calculated Amount:', amount);
  res.json({ paymentAmount: amount });
}

// save payment details of the parcel
const savePayment = async (paymentData, session) => {
  try {

    // Find last payment ID and generate the next one.
>>>>>>> 6ec13f49
    const lastPayment = await Payment.findOne().sort({ paymentId: -1 }).lean();
    let nextPaymentId = "PAYMENT001"; // Default ID if no payment exists.

    if (lastPayment) {
<<<<<<< HEAD
      const lastIdNumber = parseInt(
        lastPayment.paymentId.replace("PAYMENT", ""),
        10,
      );
      nextPaymentId = `PAYMENT${String(lastIdNumber + 1).padStart(3, "0")}`;
    }

    const { paymentMethod } = req.body.originalData;
    let paidBy, paymentStatus, paymentDate;
    if (paymentMethod == "physicalPayment") {
      paidBy = "sender";
      paymentStatus = "paid";
      paymentDate = new Date().setHours(0, 0, 0, 0);
    } else if (paymentMethod == "COD") {
      paidBy = "receiver";
      paymentStatus = "pending";
    }

    const PaymentData = {
      ...req.updatedData.originalData,
=======
      const lastIdNumber = parseInt(lastPayment.paymentId.replace("PAYMENT", ""),10);
      nextPaymentId = `PAYMENT${String(lastIdNumber + 1).padStart(3, "0")}`;
    }

    const {paymentMethod} = paymentData;
    let paidBy, paymentStatus, paymentDate;

    
    if (paymentMethod === "physicalPayment") {
      paidBy = "sender"
      paymentStatus = "paid"
      paymentDate = new Date().setHours(0, 0, 0, 0)
    }else if(paymentMethod === "COD") {
      paidBy = "receiver"
      paymentStatus = "pending"
    }else {
      throw new Error("Invalid payment method");
    }
    
    // create the payment.
    const newPayment = {
      ...paymentData,
>>>>>>> 6ec13f49
      paymentId: nextPaymentId,
      paidBy,
      paymentStatus,
      paymentDate,
    };
<<<<<<< HEAD

    const payment = new Payment(PaymentData);
    const savedPayment = await payment.save();

    console.log("------Payment saved------");
    const paymentReference = savedPayment._id;

    req.updatedData = {
      ...req.updatedData,
      paymentRef: paymentReference,
    };

    next();
=======
  console.log("------Payment data to be saved------");
    const payment = new Payment(newPayment);
    const savedPayment = await payment.save({session});
    console.log("------Payment saved------");
    
    return savedPayment._id;  
   
>>>>>>> 6ec13f49
  } catch (error) {
    console.error("Error in saving payment:", error);
    throw error;  }
};

module.exports = {
  calculatePayment,
  savePayment,
};<|MERGE_RESOLUTION|>--- conflicted
+++ resolved
@@ -2,11 +2,6 @@
 const Branch = require("../../models/BranchesModel");
 const branchDistances = require("../../utils/BranchDistances");
 
-<<<<<<< HEAD
-const savePayment = async (req, res, next) => {
-  try {
-    // Find last payment ID and generate the next one
-=======
 // Calculate distance between two branches
 const getBranchDistance = (fromBranchId, toBranchId) => {
   if (!fromBranchId || !toBranchId) {
@@ -69,33 +64,10 @@
   try {
 
     // Find last payment ID and generate the next one.
->>>>>>> 6ec13f49
     const lastPayment = await Payment.findOne().sort({ paymentId: -1 }).lean();
     let nextPaymentId = "PAYMENT001"; // Default ID if no payment exists.
 
     if (lastPayment) {
-<<<<<<< HEAD
-      const lastIdNumber = parseInt(
-        lastPayment.paymentId.replace("PAYMENT", ""),
-        10,
-      );
-      nextPaymentId = `PAYMENT${String(lastIdNumber + 1).padStart(3, "0")}`;
-    }
-
-    const { paymentMethod } = req.body.originalData;
-    let paidBy, paymentStatus, paymentDate;
-    if (paymentMethod == "physicalPayment") {
-      paidBy = "sender";
-      paymentStatus = "paid";
-      paymentDate = new Date().setHours(0, 0, 0, 0);
-    } else if (paymentMethod == "COD") {
-      paidBy = "receiver";
-      paymentStatus = "pending";
-    }
-
-    const PaymentData = {
-      ...req.updatedData.originalData,
-=======
       const lastIdNumber = parseInt(lastPayment.paymentId.replace("PAYMENT", ""),10);
       nextPaymentId = `PAYMENT${String(lastIdNumber + 1).padStart(3, "0")}`;
     }
@@ -118,27 +90,11 @@
     // create the payment.
     const newPayment = {
       ...paymentData,
->>>>>>> 6ec13f49
       paymentId: nextPaymentId,
       paidBy,
       paymentStatus,
       paymentDate,
     };
-<<<<<<< HEAD
-
-    const payment = new Payment(PaymentData);
-    const savedPayment = await payment.save();
-
-    console.log("------Payment saved------");
-    const paymentReference = savedPayment._id;
-
-    req.updatedData = {
-      ...req.updatedData,
-      paymentRef: paymentReference,
-    };
-
-    next();
-=======
   console.log("------Payment data to be saved------");
     const payment = new Payment(newPayment);
     const savedPayment = await payment.save({session});
@@ -146,7 +102,6 @@
     
     return savedPayment._id;  
    
->>>>>>> 6ec13f49
   } catch (error) {
     console.error("Error in saving payment:", error);
     throw error;  }
