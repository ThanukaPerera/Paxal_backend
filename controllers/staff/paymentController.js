--- conflicted
+++ resolved
@@ -63,18 +63,7 @@
 const savePayment = async (paymentData, session) => {
   try {
 
-<<<<<<< HEAD
-    // // Find last payment ID and generate the next one.
-    // const lastPayment = await Payment.findOne().sort({ paymentId: -1 }).lean();
-    // let nextPaymentId = "PAYMENT001"; // Default ID if no payment exists.
-
-    // if (lastPayment) {
-    //   const lastIdNumber = parseInt(lastPayment.paymentId.replace("PAYMENT", ""),10);
-    //   nextPaymentId = `PAYMENT${String(lastIdNumber + 1).padStart(3, "0")}`;
-    // }
-=======
   
->>>>>>> 0bd7b3bd
 
     const {paymentMethod} = paymentData;
     let paidBy, paymentStatus, paymentDate;
@@ -94,10 +83,6 @@
     // create the payment.
     const newPayment = {
       ...paymentData,
-<<<<<<< HEAD
-      // paymentId: nextPaymentId,
-=======
->>>>>>> 0bd7b3bd
       paidBy,
       paymentStatus,
       paymentDate,
