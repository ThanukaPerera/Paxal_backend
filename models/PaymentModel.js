

const mongoose = require("mongoose");

const paymentSchema = new mongoose.Schema(
  {
<<<<<<< HEAD
    paymentId: { type: String, required: false },
=======
    paymentId: { type: String },
>>>>>>> 5743090d
    parcelId: {
      type: mongoose.Schema.Types.ObjectId,
      ref: "Parcel",
      required: function () {
        return this.paymentMethod === "online";
      },
    },
    paymentMethod: {
      type: String,
      enum: ["online", "physicalPayment", "COD"],
      required: true,
    },
    paidBy: {
      type: String,
      enum: ["sender", "receiver"],
      default: function () {
        return this.paymentMethod === "online" ? "sender" : "receiver";
      },
      required: true,
    },
    amount: { type: Number, required: true },
    paymentStatus: {
      type: String,
      enum: ["paid", "pending"],
      default: "pending",
      required: true,
    },
    paymentDate: {
      type: Date,
      default: Date.now,
      required: true,
    },
    transactionId: { type: String, required: false },
    stripeSessionId: { type: String, required: false },
  },
  { timestamps: true },
);

module.exports = mongoose.models.Payment || mongoose.model("Payment", paymentSchema);
<|MERGE_RESOLUTION|>--- conflicted
+++ resolved
@@ -4,11 +4,7 @@
 
 const paymentSchema = new mongoose.Schema(
   {
-<<<<<<< HEAD
-    paymentId: { type: String, required: false },
-=======
     paymentId: { type: String },
->>>>>>> 5743090d
     parcelId: {
       type: mongoose.Schema.Types.ObjectId,
       ref: "Parcel",
