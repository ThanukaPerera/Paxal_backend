<<<<<<< HEAD
// // models/ShipmentSchema.js
// const mongoose = require('mongoose');

// const shipmentSchema = new mongoose.Schema({
//     // System-generated unique ID
//     shipmentId: {
//         type: String,
//         required: true,
//         unique: true,
//         default: () => `SH-${Math.random().toString(36).substr(2, 9).toUpperCase()}`
//     },
//     deliveryType: {
//         type: String,
//         enum: ['Express', 'Standard'],
//         required: true
//     },
//     sourceCenter: {
//         required: true,
//         type: mongoose.Schema.Types.ObjectId,
//         ref: "Branch"
//     },
//     route: {
//         type: [String],
        
//         required: true,
//     },
//     currentLocation: {
//         type: String,
//         default: function () { return this.route[0]; }
//     },
//     totalTime: {
//         type: Number,
//         required: true,
       
//     },
//     arrivalTimes: [{
//         center: {
//             type: String,
//             required: true
//         },
//         time: {
//             type: Number,
//             required: true
//         }
//     }],
//     totalDistance: {
//         type: Number,
//         required: true,
       
//     },
//     totalWeight: {
//         type: Number,
//         required: true,
        
//     },
//     totalVolume: {
//         type: Number,
//         required: true,
       
//     },
//     parcelCount: {
//         type: Number,
//         required: true,
       
//     },
//     assignedVehicle: {
//         type: mongoose.Schema.Types.ObjectId,
//         ref: "Vehicle"
       
//     },
//     assignedDriver: {
//         type: mongoose.Schema.Types.ObjectId,
//         ref: "Driver"
      
//     },
//     status: {
//         type: String,
//         enum: ['Pending', 'Verified', 'In Transit', 'Completed'],
//         default: 'Pending'
//     },
//     parcels: [{
//         type: mongoose.Schema.Types.ObjectId,
//         ref: "Parcel",
//         required: true
//     }],
//     createdByCenter: {
//         required: true,
//         type: mongoose.Schema.Types.ObjectId,
//         ref: "Branch"
//     },
//     createdByStaff: {
//         type: mongoose.Schema.Types.ObjectId,
//         ref: "Staff",
       
//     },
//     createdAt: {
//         type: Date,
//         default: Date.now
//     }
// },{timestamp:true});

// module.exports = mongoose.model('B2BShipment', shipmentSchema);




=======
>>>>>>> d74e53c8
// models/B2BShipmentModel.js
const mongoose = require('mongoose');

const shipmentSchema = new mongoose.Schema({
    // System-generated unique ID
    shipmentId: {
        type: String,
        required: true,
        unique: true
    },
    deliveryType: {
        type: String,
        enum: ['express', 'standard', 'Express', 'Standard'],
        required: true
    },
    // Normalized delivery type for compatibility
    normalizedDeliveryType: {
        type: String,
        enum: ['Express', 'Standard'],
        default: function() {
            if (this.deliveryType) {
                return this.deliveryType.charAt(0).toUpperCase() + this.deliveryType.slice(1).toLowerCase();
            }
            return 'Express';
        }
    },
    sourceCenter: {
        type: mongoose.Schema.Types.ObjectId,
        ref: "Branch",
        required: true
    },
    route: [{
        type: mongoose.Schema.Types.ObjectId,
        ref: "Branch",
        required: true
    }],
    currentLocation: {
        type: mongoose.Schema.Types.ObjectId,
        ref: "Branch",
        default: function () { return this.route[0]; }
    },
    totalTime: {
        type: Number,
        required: true
    },
    arrivalTimes: [{
        center: {
            type: mongoose.Schema.Types.ObjectId,
            ref: "Branch",
            required: true
        },
        time: {
            type: Number,
            required: true
        }
    }],
    totalDistance: {
        type: Number,
        required: true
    },
    totalWeight: {
        type: Number,
        required: true
    },
    totalVolume: {
        type: Number,
        required: true
    },
    parcelCount: {
        type: Number,
        required: true
    },
    assignedVehicle: {
        type: mongoose.Schema.Types.ObjectId,
        ref: "Vehicle"
    },
    assignedDriver: {
        type: mongoose.Schema.Types.ObjectId,
        ref: "Driver"
    },
    status: {
        type: String,
        enum: ['Pending', 'Verified', 'In Transit', 'Completed'],
        default: 'Pending'
    },
    parcels: [{
        type: mongoose.Schema.Types.ObjectId,
        ref: "Parcel",
        required: true
    }],
    createdByCenter: {
        type: mongoose.Schema.Types.ObjectId,
        ref: "Branch",
        required: false
    },
    createdByStaff: {
        type: mongoose.Schema.Types.ObjectId,
        ref: "Staff"
    },
    createdAt: {
        type: Date,
        default: Date.now
    },
    confirmed: {
        type: Boolean,
        default: false
    }
    
   
});

// Pre-save hook to normalize delivery type
shipmentSchema.pre('save', function(next) {
    if (this.deliveryType) {
        this.normalizedDeliveryType = this.deliveryType.charAt(0).toUpperCase() + this.deliveryType.slice(1).toLowerCase();
    }
    next();
});

// Static method to normalize delivery type
shipmentSchema.statics.normalizeDeliveryType = function(deliveryType) {
    if (!deliveryType) return 'Express';
    return deliveryType.charAt(0).toUpperCase() + deliveryType.slice(1).toLowerCase();
};

// Static method to get buffer time configuration
shipmentSchema.statics.getBufferTimeConfig = function() {
    return {
        Express: {
            first: 2,
            intermediate: 1,
            last: 2
        },
        Standard: {
            first: 2,
            intermediate: 2,
            last: 2
        }
    };
};

module.exports = mongoose.model('B2BShipment', shipmentSchema);<|MERGE_RESOLUTION|>--- conflicted
+++ resolved
@@ -1,112 +1,3 @@
-<<<<<<< HEAD
-// // models/ShipmentSchema.js
-// const mongoose = require('mongoose');
-
-// const shipmentSchema = new mongoose.Schema({
-//     // System-generated unique ID
-//     shipmentId: {
-//         type: String,
-//         required: true,
-//         unique: true,
-//         default: () => `SH-${Math.random().toString(36).substr(2, 9).toUpperCase()}`
-//     },
-//     deliveryType: {
-//         type: String,
-//         enum: ['Express', 'Standard'],
-//         required: true
-//     },
-//     sourceCenter: {
-//         required: true,
-//         type: mongoose.Schema.Types.ObjectId,
-//         ref: "Branch"
-//     },
-//     route: {
-//         type: [String],
-        
-//         required: true,
-//     },
-//     currentLocation: {
-//         type: String,
-//         default: function () { return this.route[0]; }
-//     },
-//     totalTime: {
-//         type: Number,
-//         required: true,
-       
-//     },
-//     arrivalTimes: [{
-//         center: {
-//             type: String,
-//             required: true
-//         },
-//         time: {
-//             type: Number,
-//             required: true
-//         }
-//     }],
-//     totalDistance: {
-//         type: Number,
-//         required: true,
-       
-//     },
-//     totalWeight: {
-//         type: Number,
-//         required: true,
-        
-//     },
-//     totalVolume: {
-//         type: Number,
-//         required: true,
-       
-//     },
-//     parcelCount: {
-//         type: Number,
-//         required: true,
-       
-//     },
-//     assignedVehicle: {
-//         type: mongoose.Schema.Types.ObjectId,
-//         ref: "Vehicle"
-       
-//     },
-//     assignedDriver: {
-//         type: mongoose.Schema.Types.ObjectId,
-//         ref: "Driver"
-      
-//     },
-//     status: {
-//         type: String,
-//         enum: ['Pending', 'Verified', 'In Transit', 'Completed'],
-//         default: 'Pending'
-//     },
-//     parcels: [{
-//         type: mongoose.Schema.Types.ObjectId,
-//         ref: "Parcel",
-//         required: true
-//     }],
-//     createdByCenter: {
-//         required: true,
-//         type: mongoose.Schema.Types.ObjectId,
-//         ref: "Branch"
-//     },
-//     createdByStaff: {
-//         type: mongoose.Schema.Types.ObjectId,
-//         ref: "Staff",
-       
-//     },
-//     createdAt: {
-//         type: Date,
-//         default: Date.now
-//     }
-// },{timestamp:true});
-
-// module.exports = mongoose.model('B2BShipment', shipmentSchema);
-
-
-
-
-=======
->>>>>>> d74e53c8
 // models/B2BShipmentModel.js
 const mongoose = require('mongoose');
 
