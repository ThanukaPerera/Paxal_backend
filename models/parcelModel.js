--- conflicted
+++ resolved
@@ -113,11 +113,8 @@
         "NotAccepted",
         "WrongAddress",
         "Return",
-<<<<<<< HEAD
-        "Cancelled"
-=======
+        "Cancelled",
         "ArrivedAtReturningBranch"
->>>>>>> 544afe2e
       ],
       default: "OrderPlaced",
       required: true,
