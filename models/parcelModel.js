


const mongoose = require("mongoose");

const pickupSchema = new mongoose.Schema({
    pickupDate: { type: Date, required: true },
    pickupTime: {
        type: String,
        enum: ["08:00 - 12:00", "13:00 - 17:00"],
        required: true,
    },
    address: { type: String, required: true },
    city: { type: String, required: true },
    district: { type: String, required: true },
    province: { type: String, required: true },
    staffId: { type: mongoose.Schema.Types.ObjectId, ref: "Staff" }, // Reference to Staff
}, { timestamps: true });

const deliverySchema = new mongoose.Schema({
    deliveryAddress: { type: String, required: true },
    deliveryCity: { type: String, required: true },
    deliveryDistrict: { type: String, required: true },
    deliveryProvince: { type: String, required: true },
    postalCode: { type: String, required: true },
    staffId: { type: mongoose.Schema.Types.ObjectId, ref: "Staff" }, // Reference to Staff
}, { timestamps: true });

const parcelSchema = new mongoose.Schema(
<<<<<<< HEAD
  {
    parcelId: { type: String, required: true },
    trackingNo: { type: String, required: false },
    qrCodeNo: { type: String, required: false },
    itemType: {
      type: String,
      enum: [
        "Glass",
        "Flowers",
        "Document",
        "Clothing",
        "Electronics",
        "Food",
        "Other",
      ],
      required: true,
=======
    {
        parcelId: { type: String, required: false },
        trackingNo: { type: String, required: false },
        qrCodeNo: { type: String, required: false },
        itemType: { type: String, enum: ["Glass", "Flowers", 'Document', 'Clothing', 'Electronics', 'Food', 'Other'], required: true },
        itemSize: {
            type: String,
            enum: ["small", "medium", "large"],
            required: true,
        }, // Enum for size
        specialInstructions: { type: String, required: false },
        submittingType: {
            type: String,
            enum: ["pickup", "drop-off", "branch"],
            required: true,
        }, // Enum for submission type
        receivingType: {
            type: String,
            enum: ["doorstep", "collection_center"],
            required: true,
        }, // Enum for receiving type
        shippingMethod: {
            type: String,
            enum: ["standard", "express"],
            required: true,
        }, // Enum for shipping method
        senderId: {
            type: mongoose.Schema.Types.ObjectId,
            ref: "User",
            required: true,
        }, // Reference to User
        receiverId: {
            type: mongoose.Schema.Types.ObjectId,
            ref: "Receiver",
            required: true,
        }, // Reference to Receiver
        paymentId: {
            type: mongoose.Schema.Types.ObjectId,
            ref: "Payment", required: false
        }, // Reference to Payment
        orderPlacedStaffId: {
            type: mongoose.Schema.Types.ObjectId,
            ref: "Staff",
            required: false,
        }, // Reference to Staff
        shipmentId: {
            type: mongoose.Schema.Types.ObjectId,
            ref: "B2BShipment",
            required: false,
        }, // Reference to B2B Shipment
        parcelPickedUpDate: { type: Date, required: false },
        arrivedToDistributionCenterTime: { type: Date, required: false },
        intransitedDate: { type: Date, required: false },
        arrivedToCollectionCenterTime: { type: Date, required: false },
        parcelDispatchedDate: { type: Date, required: false },
        parcelDeliveredDate: { type: Date, required: false },
        status: {
            type: String,
            enum: [
                "OrderPlaced",
                "PendingPickup",
                "PickedUp",
                "ArrivedAtDistributionCenter",
                "ShipmentAssigned",
                "InTransit",
                "ArrivedAtCollectionCenter",
                "DeliveryDispatched",
                "Delivered",
                "NotAccepted",
                "WrongAddress",
                "Return",
            ],
            default: "OrderPlaced",
            required: true,
        },
        pickupInformation: pickupSchema,
        deliveryInformation: deliverySchema,
        from: {
            type: mongoose.Schema.Types.ObjectId,
            ref: "Branch",
            required: false
        },
        to: {
            type: mongoose.Schema.Types.ObjectId,
            ref: "Branch",
            required: false
        }
>>>>>>> d415af7e
    },
    itemSize: {
      type: String,
      enum: ["small", "medium", "large"],
      required: true,
    }, // Enum for size
    specialInstructions: { type: String, required: false },
    submittingType: {
      type: String,
      enum: ["pickup", "drop-off", "branch"],
      required: true,
    }, // Enum for submission type
    receivingType: {
      type: String,
      enum: ["doorstep", "collection_center"],
      required: true,
    }, // Enum for receiving type
    shippingMethod: {
      type: String,
      enum: ["standard", "express"],
      required: true,
    }, // Enum for shipping method
    senderId: {
      type: mongoose.Schema.Types.ObjectId,
      ref: "User",
      required: true,
    }, // Reference to User
    receiverId: {
      type: mongoose.Schema.Types.ObjectId,
      ref: "Receiver",
      required: true,
    }, // Reference to Receiver
    paymentId: {
      type: mongoose.Schema.Types.ObjectId,
      ref: "Payment",
    }, // Reference to Payment
    orderPlacedStaffId: {
      type: mongoose.Schema.Types.ObjectId,
      ref: "Staff",
      required: false,
    }, // Reference to Staff
    shipmentId: {
      type: mongoose.Schema.Types.ObjectId,
      ref: "B2BShipment",
      required: false,
    }, // Reference to B2B Shipment
    parcelPickedUpDate: { type: Date, required: false },
    arrivedToDistributionCenterTime: { type: Date, required: false },
    shipmentAssignedTime: { type: Date, required: false },
    intransitedDate: { type: Date, required: false },
    arrivedToCollectionCenterTime: { type: Date, required: false },
    parcelDispatchedDate: { type: Date, required: false },
    parcelDeliveredDate: { type: Date, required: false },
    status: {
      type: String,
      enum: [
        "OrderPlaced",
        "PendingPickup",
        "PickedUp",
        "ArrivedAtDistributionCenter",
        "ShipmentAssigned",
        "InTransit",
        "ArrivedAtCollectionCenter",
        "DeliveryDispatched",
        "Delivered",
        "NotAccepted",
        "WrongAddress",
        "Return",
      ],
      default: "OrderPlaced",
      required: true,
    },
    pickupInformation: pickupSchema,
    deliveryInformation: deliverySchema,
    from: {
      type: mongoose.Schema.Types.ObjectId,
      ref: "Branch",
      required: false,
    },
    to: {
      type: mongoose.Schema.Types.ObjectId,
      ref: "Branch",
      required: false,
    },
  },

    { timestamps: true }
);

module.exports = mongoose.models.Parcel || mongoose.model("Parcel", parcelSchema)<|MERGE_RESOLUTION|>--- conflicted
+++ resolved
@@ -27,7 +27,6 @@
 }, { timestamps: true });
 
 const parcelSchema = new mongoose.Schema(
-<<<<<<< HEAD
   {
     parcelId: { type: String, required: true },
     trackingNo: { type: String, required: false },
@@ -44,95 +43,6 @@
         "Other",
       ],
       required: true,
-=======
-    {
-        parcelId: { type: String, required: false },
-        trackingNo: { type: String, required: false },
-        qrCodeNo: { type: String, required: false },
-        itemType: { type: String, enum: ["Glass", "Flowers", 'Document', 'Clothing', 'Electronics', 'Food', 'Other'], required: true },
-        itemSize: {
-            type: String,
-            enum: ["small", "medium", "large"],
-            required: true,
-        }, // Enum for size
-        specialInstructions: { type: String, required: false },
-        submittingType: {
-            type: String,
-            enum: ["pickup", "drop-off", "branch"],
-            required: true,
-        }, // Enum for submission type
-        receivingType: {
-            type: String,
-            enum: ["doorstep", "collection_center"],
-            required: true,
-        }, // Enum for receiving type
-        shippingMethod: {
-            type: String,
-            enum: ["standard", "express"],
-            required: true,
-        }, // Enum for shipping method
-        senderId: {
-            type: mongoose.Schema.Types.ObjectId,
-            ref: "User",
-            required: true,
-        }, // Reference to User
-        receiverId: {
-            type: mongoose.Schema.Types.ObjectId,
-            ref: "Receiver",
-            required: true,
-        }, // Reference to Receiver
-        paymentId: {
-            type: mongoose.Schema.Types.ObjectId,
-            ref: "Payment", required: false
-        }, // Reference to Payment
-        orderPlacedStaffId: {
-            type: mongoose.Schema.Types.ObjectId,
-            ref: "Staff",
-            required: false,
-        }, // Reference to Staff
-        shipmentId: {
-            type: mongoose.Schema.Types.ObjectId,
-            ref: "B2BShipment",
-            required: false,
-        }, // Reference to B2B Shipment
-        parcelPickedUpDate: { type: Date, required: false },
-        arrivedToDistributionCenterTime: { type: Date, required: false },
-        intransitedDate: { type: Date, required: false },
-        arrivedToCollectionCenterTime: { type: Date, required: false },
-        parcelDispatchedDate: { type: Date, required: false },
-        parcelDeliveredDate: { type: Date, required: false },
-        status: {
-            type: String,
-            enum: [
-                "OrderPlaced",
-                "PendingPickup",
-                "PickedUp",
-                "ArrivedAtDistributionCenter",
-                "ShipmentAssigned",
-                "InTransit",
-                "ArrivedAtCollectionCenter",
-                "DeliveryDispatched",
-                "Delivered",
-                "NotAccepted",
-                "WrongAddress",
-                "Return",
-            ],
-            default: "OrderPlaced",
-            required: true,
-        },
-        pickupInformation: pickupSchema,
-        deliveryInformation: deliverySchema,
-        from: {
-            type: mongoose.Schema.Types.ObjectId,
-            ref: "Branch",
-            required: false
-        },
-        to: {
-            type: mongoose.Schema.Types.ObjectId,
-            ref: "Branch",
-            required: false
-        }
->>>>>>> d415af7e
     },
     itemSize: {
       type: String,
