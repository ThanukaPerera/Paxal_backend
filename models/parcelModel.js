const mongoose = require("mongoose");

const pickupSchema = new mongoose.Schema({
    pickupDate: { type: Date, required: true },
    pickupTime: {
        type: String,
        enum: ["08:00 - 12:00", "13:00 - 17:00"],
        required: true,
    },
    address: { type: String, required: true },
    city: { type: String, required: true },
    district: { type: String, required: true },
    province: { type: String, required: true },
    staffId: { type: mongoose.Schema.Types.ObjectId, ref: "Staff" }, // Reference to Staff
}, { timestamps: true });

const deliverySchema = new mongoose.Schema({
    deliveryAddress: { type: String, required: true },
    deliveryCity: { type: String, required: true },
    deliveryDistrict: { type: String, required: true },
    deliveryProvince: { type: String, required: true },
    postalCode: { type: String, required: true },
    staffId: { type: mongoose.Schema.Types.ObjectId, ref: "Staff" }, // Reference to Staff
}, { timestamps: true });

const parcelSchema = new mongoose.Schema(
<<<<<<< HEAD
    {
        parcelId: { type: String, required: true, unique: true },
        trackingNo: { type: String, required: false, unique: true },
        qrCodeNo: { type: String, required: false, unique: true },
        itemType: { type: String, enum: ["Glass", "Flowers", 'Document', 'Clothing', 'Electronics', 'Food', 'Other'], required: true },
        itemSize: {
            type: String,
            enum: ["small", "medium", "large"],
            required: true,
        }, // Enum for size
        specialInstructions: { type: String, required: false },
        submittingType: {
            type: String,
            enum: ["pickup", "drop-off", "branch"],
            required: true,
        }, // Enum for submission type
        receivingType: {
            type: String,
            enum: ["doorstep", "collection_center"],
            required: true,
        }, // Enum for receiving type
        shippingMethod: {
            type: String,
            enum: ["standard", "express"],
            required: true,
        }, // Enum for shipping method
        senderId: {
            type: mongoose.Schema.Types.ObjectId,
            ref: "User",
            required: true,
        }, // Reference to User
        receiverId: {
            type: mongoose.Schema.Types.ObjectId,
            ref: "Receiver",
            required: true,
        }, // Reference to Receiver
        paymentId: {
            type: mongoose.Schema.Types.ObjectId,
            ref: "Payment", required: false
        }, // Reference to Payment
        orderPlacedStaffId: {
            type: mongoose.Schema.Types.ObjectId,
            ref: "Staff",
            required: false,
        }, // Reference to Staff
        shipmentId: {
            type: mongoose.Schema.Types.ObjectId,
            ref: "B2BShipment",
            required: false,
        }, // Reference to B2B Shipment
        arrivedToCollectionCenterTime: { type: Date, required: false },
        status: {
            type: String,
            enum: [
                "OrderPlaced",
                "PendingPickup",
                "PickedUp",
                "ArrivedAtDistributionCenter",
                "ShipmentAssigned",
                "InTransit",
                "ArrivedAtCollectionCenter",
                "DeliveryDispatched",
                "Delivered",
                "NotAccepted",
                "WrongAddress",
                "Return",
            ],
            default: "OrderPlaced",
            required: true,
        },
        pickupInformation: pickupSchema,
        deliveryInformation: deliverySchema,
        from: {
            type: mongoose.Schema.Types.ObjectId,
            ref: "Branch",
            required: false
        },
        to: {
            type: mongoose.Schema.Types.ObjectId,
            ref: "Branch",
            required: false
        }
    },

    { timestamps: true }
);

module.exports = mongoose.models.Parcel || mongoose.model("Parcel", parcelSchema)
=======
  {
    parcelId: { type: String, required: true, unique: true },
    trackingNo: { type: String, required: false, unique: true },
    qrCodeNo: { type: String, required: false, unique: true },
    itemType: {
      type: String,
      enum: [
        "Glass",
        "Flowers",
        "Document",
        "Clothing",
        "Electronics",
        "Food",
        "Other",
      ],
      required: true,
    },
    itemSize: {
      type: String,
      enum: ["small", "medium", "large"],
      required: true,
    }, // Enum for size
    specialInstructions: { type: String, required: false },
    submittingType: {
      type: String,
      enum: ["pickup", "drop-off", "branch"],
      required: true,
    }, // Enum for submission type
    receivingType: {
      type: String,
      enum: ["doorstep", "collection_center"],
      required: true,
    }, // Enum for receiving type
    shippingMethod: {
      type: String,
      enum: ["standard", "express"],
      required: true,
    }, // Enum for shipping method
    senderId: {
      type: mongoose.Schema.Types.ObjectId,
      ref: "User",
      required: true,
    }, // Reference to User
    receiverId: {
      type: mongoose.Schema.Types.ObjectId,
      ref: "Receiver",
      required: true,
    }, // Reference to Receiver
    paymentId: {
      type: mongoose.Schema.Types.ObjectId,
      ref: "Payment",
      required: false,
    }, // Reference to Payment
    orderPlacedStaffId: {
      type: mongoose.Schema.Types.ObjectId,
      ref: "Staff",
      required: false,
    }, // Reference to Staff
    shipmentId: {
      type: mongoose.Schema.Types.ObjectId,
      ref: "B2BShipment",
      required: false,
    }, // Reference to B2B Shipment
    arrivedToCollectionCenterTime: { type: Date, required: false },
    status: {
      type: String,
      enum: [
        "OrderPlaced",
        "PendingPickup",
        "PickedUp",
        "ArrivedAtDistributionCenter",
        "ShipmentAssigned",
        "InTransit",
        "ArrivedAtCollectionCenter",
        "DeliveryDispatched",
        "Delivered",
        "NotAccepted",
        "WrongAddress",
        "Return",
      ],
      default: "OrderPlaced",
      required: true,
    },
    pickupInformation: pickupSchema,
    deliveryInformation: deliverySchema,
    from: {
      type: mongoose.Schema.Types.ObjectId,
      ref: "Branch",
      required: false,
    },
    to: {
      type: mongoose.Schema.Types.ObjectId,
      ref: "Branch",
      required: false,
    },
  },

  { timestamps: true },
);

module.exports =
  mongoose.models.Parcel || mongoose.model("Parcel", parcelSchema);
>>>>>>> d59f8e1e
<|MERGE_RESOLUTION|>--- conflicted
+++ resolved
@@ -24,9 +24,8 @@
 }, { timestamps: true });
 
 const parcelSchema = new mongoose.Schema(
-<<<<<<< HEAD
     {
-        parcelId: { type: String, required: true, unique: true },
+        parcelId: { type: String, required: false },
         trackingNo: { type: String, required: false, unique: true },
         qrCodeNo: { type: String, required: false, unique: true },
         itemType: { type: String, enum: ["Glass", "Flowers", 'Document', 'Clothing', 'Electronics', 'Food', 'Other'], required: true },
@@ -112,108 +111,4 @@
     { timestamps: true }
 );
 
-module.exports = mongoose.models.Parcel || mongoose.model("Parcel", parcelSchema)
-=======
-  {
-    parcelId: { type: String, required: true, unique: true },
-    trackingNo: { type: String, required: false, unique: true },
-    qrCodeNo: { type: String, required: false, unique: true },
-    itemType: {
-      type: String,
-      enum: [
-        "Glass",
-        "Flowers",
-        "Document",
-        "Clothing",
-        "Electronics",
-        "Food",
-        "Other",
-      ],
-      required: true,
-    },
-    itemSize: {
-      type: String,
-      enum: ["small", "medium", "large"],
-      required: true,
-    }, // Enum for size
-    specialInstructions: { type: String, required: false },
-    submittingType: {
-      type: String,
-      enum: ["pickup", "drop-off", "branch"],
-      required: true,
-    }, // Enum for submission type
-    receivingType: {
-      type: String,
-      enum: ["doorstep", "collection_center"],
-      required: true,
-    }, // Enum for receiving type
-    shippingMethod: {
-      type: String,
-      enum: ["standard", "express"],
-      required: true,
-    }, // Enum for shipping method
-    senderId: {
-      type: mongoose.Schema.Types.ObjectId,
-      ref: "User",
-      required: true,
-    }, // Reference to User
-    receiverId: {
-      type: mongoose.Schema.Types.ObjectId,
-      ref: "Receiver",
-      required: true,
-    }, // Reference to Receiver
-    paymentId: {
-      type: mongoose.Schema.Types.ObjectId,
-      ref: "Payment",
-      required: false,
-    }, // Reference to Payment
-    orderPlacedStaffId: {
-      type: mongoose.Schema.Types.ObjectId,
-      ref: "Staff",
-      required: false,
-    }, // Reference to Staff
-    shipmentId: {
-      type: mongoose.Schema.Types.ObjectId,
-      ref: "B2BShipment",
-      required: false,
-    }, // Reference to B2B Shipment
-    arrivedToCollectionCenterTime: { type: Date, required: false },
-    status: {
-      type: String,
-      enum: [
-        "OrderPlaced",
-        "PendingPickup",
-        "PickedUp",
-        "ArrivedAtDistributionCenter",
-        "ShipmentAssigned",
-        "InTransit",
-        "ArrivedAtCollectionCenter",
-        "DeliveryDispatched",
-        "Delivered",
-        "NotAccepted",
-        "WrongAddress",
-        "Return",
-      ],
-      default: "OrderPlaced",
-      required: true,
-    },
-    pickupInformation: pickupSchema,
-    deliveryInformation: deliverySchema,
-    from: {
-      type: mongoose.Schema.Types.ObjectId,
-      ref: "Branch",
-      required: false,
-    },
-    to: {
-      type: mongoose.Schema.Types.ObjectId,
-      ref: "Branch",
-      required: false,
-    },
-  },
-
-  { timestamps: true },
-);
-
-module.exports =
-  mongoose.models.Parcel || mongoose.model("Parcel", parcelSchema);
->>>>>>> d59f8e1e
+module.exports = mongoose.models.Parcel || mongoose.model("Parcel", parcelSchema)