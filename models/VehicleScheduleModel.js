--- conflicted
+++ resolved
@@ -1,29 +1,14 @@
 const mongoose = require("mongoose");
 
-const vehicleScheduleSchema = new mongoose.Schema(
-  {
-    vehicle: {
-      type: mongoose.Schema.Types.ObjectId,
-      ref: "Vehicle",
-      required: true,
-    },
+const vehicleScheduleSchema = new mongoose.Schema({
+    vehicle: { type: mongoose.Schema.Types.ObjectId, ref: "Vehicle", required: true },
     scheduleDate: { type: Date, required: true },
-    timeSlot: {
-      type: String,
-      enum: ["08:00 - 12:00", "13:00 - 17:00"],
-      required: true,
-    },
+    timeSlot: { type: String, enum: ["08:00 - 12:00", "13:00 - 17:00"], required: true },
     type: { type: String, enum: ["pickup", "delivery"], required: true },
     assignedParcels: [{ type: mongoose.Schema.Types.ObjectId, ref: "Parcel" }],
     totalVolume: { type: Number, default: 0 },
     totalWeight: { type: Number, default: 0 },
-<<<<<<< HEAD
-  },
-  { timestamps: true },
-);
-=======
     branch: {type: mongoose.Schema.Types.ObjectId, ref: "Branch", required: true }
     
   },{ timestamps: true });
->>>>>>> 6ec13f49
 module.exports = mongoose.model("VehicleSchedule", vehicleScheduleSchema);