--- conflicted
+++ resolved
@@ -11,7 +11,6 @@
   "license": "ISC",
   "description": "",
   "dependencies": {
-<<<<<<< HEAD
     "@react-native-async-storage/async-storage": "^2.1.2",
     "@types/express": "^5.0.1",
     "@types/express-validator": "^2.20.33",
@@ -33,26 +32,11 @@
     "nodemailer": "^6.10.0",
     "nodemon": "^3.1.9",
     "qrcode": "^1.5.4",
-    "validator": "^13.15.0"
-=======
+    "validator": "^13.15.0",
     "backend": "file:",
-    "bcrypt": "^5.1.1",
-    "bcryptjs": "^3.0.2",
-    "cloudinary": "^2.6.0",
-    "cookie-parser": "^1.4.7",
-    "cors": "^2.8.5",
-    "dotenv": "^16.4.7",
     "ejs": "^3.1.10",
-    "express": "^4.21.2",
     "express-fileupload": "^1.5.1",
-    "jsonwebtoken": "^9.0.2",
-    "mongoose": "^8.11.0",
-    "multer": "^1.4.5-lts.1",
-    "nodemailer": "^6.10.0",
-    "nodemon": "^3.1.9",
     "stripe": "^17.7.0",
     "uuid": "^11.1.0",
-    "validator": "^13.12.0"
->>>>>>> a35d3078
   }
 }