{
  "name": "backend",
  "version": "1.0.0",
  "main": "index.js",
  "scripts": {
    "test": "echo \"Error: no test specified\" && exit 1",
    "server": "nodemon server.js",
    "client": "npm start --prefix ../frontend",
    "dev": "concurrently \"npm run server\" \"npm run client\""
  },
  "keywords": [],
  "author": "",
  "license": "ISC",
  "description": "",
  "dependencies": {
<<<<<<< HEAD
    "@types/express": "^5.0.1",
    "@types/express-validator": "^2.20.33",
    "bcrypt": "^5.1.1",
    "bcryptjs": "^3.0.0",
    "cloudinary": "^2.6.0",
    "cookie-parser": "^1.4.7",
    "cors": "^2.8.5",
    "dotenv": "^16.4.7",
    "express": "^4.21.2",
    "express-validator": "^7.2.1",
    "jsonwebtoken": "^9.0.2",
    "mongoose": "^8.10.0",
    "nodemailer": "^6.10.0",
    "nodemon": "^3.1.9",
    "qrcode": "^1.5.4",
=======
    "@react-native-async-storage/async-storage": "^2.1.2",
    "axios": "^1.8.4",
    "bcrypt": "^5.1.1",
    "body-parser": "^1.20.3",
    "cloudinary": "^2.5.1",
    "cors": "^2.8.5",
    "datauri": "^4.1.0",
    "dotenv": "^16.4.7",
    "expo-secure-store": "^14.0.1",
    "express": "^4.21.2",
    "jsonwebtoken": "^9.0.2",
    "mongoose": "^8.12.1",
    "multer": "^1.4.5-lts.1",
>>>>>>> 695228a7
    "validator": "^13.15.0"
  }
}<|MERGE_RESOLUTION|>--- conflicted
+++ resolved
@@ -4,16 +4,13 @@
   "main": "index.js",
   "scripts": {
     "test": "echo \"Error: no test specified\" && exit 1",
-    "server": "nodemon server.js",
-    "client": "npm start --prefix ../frontend",
-    "dev": "concurrently \"npm run server\" \"npm run client\""
+    "start": "nodemon server.js"
   },
   "keywords": [],
   "author": "",
   "license": "ISC",
   "description": "",
   "dependencies": {
-<<<<<<< HEAD
     "@types/express": "^5.0.1",
     "@types/express-validator": "^2.20.33",
     "bcrypt": "^5.1.1",
@@ -29,21 +26,12 @@
     "nodemailer": "^6.10.0",
     "nodemon": "^3.1.9",
     "qrcode": "^1.5.4",
-=======
+    "validator": "^13.15.0",
     "@react-native-async-storage/async-storage": "^2.1.2",
     "axios": "^1.8.4",
-    "bcrypt": "^5.1.1",
     "body-parser": "^1.20.3",
-    "cloudinary": "^2.5.1",
-    "cors": "^2.8.5",
     "datauri": "^4.1.0",
-    "dotenv": "^16.4.7",
     "expo-secure-store": "^14.0.1",
-    "express": "^4.21.2",
-    "jsonwebtoken": "^9.0.2",
-    "mongoose": "^8.12.1",
-    "multer": "^1.4.5-lts.1",
->>>>>>> 695228a7
-    "validator": "^13.15.0"
+    "multer": "^1.4.5-lts.1"
   }
 }