const express = require("express");
const { getOneUser } = require("../../controllers/staff/userController");
const router = express.Router();

<<<<<<< HEAD
// GET USER INFORMATION
router.get("/get-user", getOneUser);
=======
// get user information
router.get('/get-user', getOneUser);
>>>>>>> 6ec13f49

module.exports = router;<|MERGE_RESOLUTION|>--- conflicted
+++ resolved
@@ -2,12 +2,7 @@
 const { getOneUser } = require("../../controllers/staff/userController");
 const router = express.Router();
 
-<<<<<<< HEAD
-// GET USER INFORMATION
-router.get("/get-user", getOneUser);
-=======
 // get user information
 router.get('/get-user', getOneUser);
->>>>>>> 6ec13f49
 
 module.exports = router;