--- conflicted
+++ resolved
@@ -1,15 +1,6 @@
 //mobile.js
 const express = require("express");
 const Driver = require("../models/DriverModel");
-<<<<<<< HEAD
-const Parcel = require("../models/parcelModel");
-//const Pickup  = require("../models/PickupSchema");
-const VehicleSchedule = require("../models/VehicleScheduleModel");
-const Vehicle = require("../models/VehicleModel");
-const Receiver = require("../models/receiverModel");
-const User = require("../models/userModel");
-const Payment = require("../models/PaymentModel");
-=======
 const Parcel  = require("../models/ParcelModel");
 //const Pickup  = require("../models/PickupSchema");
 const  VehicleSchedule  = require("../models/VehicleScheduleModel");
@@ -19,42 +10,42 @@
 const Payment  = require("../models/PaymentModel");
 const notificationController = require('../controllers/notificationController');
 
->>>>>>> 6ec13f49
 
 const mongoose = require("mongoose");
 
-const bcrypt = require("bcrypt");
+const bcrypt = require('bcrypt');
 const router = express.Router();
-const jwt = require("jsonwebtoken");
-const authMiddleware = require("../middleware/auth");
+const jwt = require('jsonwebtoken'); 
+const authMiddleware=require("../middleware/auth");
+
+
 
 // Register a new driver (Save username & password directly)
 router.post("/driver/login", async (req, res) => {
   try {
-    const { email, password } = req.body;
-
-    console.log(`Login attempt for: ${email}`); // Log the attempt
-
-    const driver = await Driver.findOne({ email });
-    if (!driver) {
-      console.log(`Login failed - driver not found: ${email}`);
-      return res.status(401).json({
-        success: false,
-        message: "Invalid credentials",
-      });
-    }
-
-    const isMatch = await bcrypt.compare(password, driver.password);
-
-<<<<<<< HEAD
-    if (!isMatch) {
-      console.log(`Login failed - invalid password for: ${email}`);
-      return res.status(401).json({
-        success: false,
-        message: "Invalid credentials",
-      });
-    }
-=======
+      const { email, password } = req.body;
+
+      console.log(`Login attempt for: ${email}`); // Log the attempt
+
+      const driver = await Driver.findOne({ email });
+      if (!driver) {
+          console.log(`Login failed - driver not found: ${email}`);
+          return res.status(401).json({ 
+              success: false,
+              message: "Invalid credentials" 
+          });
+      }
+
+      const isMatch = await bcrypt.compare(password, driver.password);
+      
+      if (!isMatch) {
+          console.log(`Login failed - invalid password for: ${email}`);
+          return res.status(401).json({ 
+              success: false,
+              message: "Invalid credentials" 
+          });
+      }
+
       console.log(`Login successful for driver: ${email}`); 
       
         // Generate JWT token 
@@ -64,44 +55,37 @@
           process.env.MOBILE_JWT_SECRET , 
           { expiresIn: '3h' }
       );
->>>>>>> 6ec13f49
-
-    console.log(`Login successful for driver: ${email}`); // Success log
-
-    // Generate JWT token (expires in 1 day)
-    const token = jwt.sign(
-      { driverId: driver._id, email: driver.email },
-      process.env.MOBILE_JWT_SECRET, // Use a strong secret in production
-      { expiresIn: "3h" },
-    );
-
-    const driverData = driver.toObject();
-    delete driverData.password;
-
-    res.status(200).json({
-      success: true,
-      message: "Login successful",
-      token,
-      driverId: driver._id,
-      driver: driverData,
-    });
-  } catch (error) {
-    console.error("Login error:", error);
-    res.status(500).json({
-      success: false,
-      message: "Error during login",
-      error: process.env.NODE_ENV === "development" ? error.message : null,
-    });
-  }
-});
+
+
+      const driverData = driver.toObject();
+      delete driverData.password;
+
+      res.status(200).json({ 
+          success: true,
+          message: "Login successful", 
+          token,
+          driverId: driver._id,
+          driver: driverData
+      });
+
+  } catch (error) {
+      console.error("Login error:", error);
+      res.status(500).json({ 
+          success: false,
+          message: "Error during login",
+          error: process.env.NODE_ENV === 'development' ? error.message : null
+      });
+  }
+});
+
 
 //To get vehicleId
-router.get("/driver_vehicle", authMiddleware, async (req, res) => {
-  try {
-    const driverId = req.user.driverId;
+router.get('/driver_vehicle', authMiddleware, async (req, res) => {
+  try {
+    const driverId  = req.user.driverId;
 
     // 1. Find the driver (with populate)
-    const driver = await Driver.findById(driverId).populate("vehicleId");
+    const driver = await Driver.findById(driverId).populate('vehicleId');
 
     if (!driver) {
       return res.status(404).json({ message: "Driver not found" });
@@ -117,102 +101,61 @@
       data: {
         vehicle: {
           id: driver.vehicleId._id,
-        },
-      },
-    });
-  } catch (error) {
-    console.error("[Driver Vehicle Error]", error);
+          
+        }
+      }
+    });
+
+  } catch (error) {
+    console.error('[Driver Vehicle Error]', error);
     res.status(500).json({
       success: false,
       message: "Internal server error",
-      ...(process.env.NODE_ENV === "development" && { error: error.message }),
-    });
-  }
-});
-
-<<<<<<< HEAD
-router.get("/vehicle-parcels", async (req, res) => {
-=======
+      ...(process.env.NODE_ENV === 'development' && { error: error.message })
+    });
+  }
+});
+
 
 router.get('/vehicle-parcels', authMiddleware, async (req, res) => {
->>>>>>> 6ec13f49
   try {
     const { vehicleId, scheduleDate } = req.query;
 
     if (!vehicleId || !scheduleDate) {
       return res.status(400).json({
         success: false,
-<<<<<<< HEAD
-        message: "vehicleId and scheduleDate are required",
-=======
         message: 'vehicleId and scheduleDate are required',
->>>>>>> 6ec13f49
       });
     }
 
     const schedules = await VehicleSchedule.find({
       vehicle: vehicleId,
-<<<<<<< HEAD
-      scheduleDate: new Date(scheduleDate),
-=======
       scheduleDate: {
         $gte: new Date(`${scheduleDate}T00:00:00`),
         $lte: new Date(`${scheduleDate}T23:59:59`),
       },
->>>>>>> 6ec13f49
     }).populate({
-      path: "assignedParcels",
+      path: 'assignedParcels',
       populate: [
-<<<<<<< HEAD
-        {
-          path: "senderId",
-          model: "User",
-          select: "fName lName contact address",
-        },
-        {
-          path: "receiverId",
-          model: "Receiver",
-          select: "receiverFullName receiverContact",
-        },
-        {
-          path: "paymentId",
-          model: "Payment",
-          select: "paymentMethod amount paymentStatus",
-        },
-=======
         { path: 'senderId', model: 'User', select: 'fName lName contact address' },
         { path: 'receiverId', model: 'Receiver', select: 'receiverFullName receiverContact' },
         { path: 'paymentId', model: 'Payment', select: 'paymentMethod amount paymentStatus' },
->>>>>>> 6ec13f49
       ],
     });
 
     if (!schedules.length) {
-<<<<<<< HEAD
-      console.log("No schedules found for:", { vehicleId, scheduleDate });
-=======
->>>>>>> 6ec13f49
       return res.json({
         success: true,
         data: { morningParcels: [], eveningParcels: [] },
       });
     }
 
-<<<<<<< HEAD
-    let formattedParcels = [];
-
-    schedules.forEach((schedule) => {
-      const parcels = schedule.assignedParcels.map((parcel) => {
-        const isPickup = parcel.status === "PendingPickup";
-
-=======
     const formattedParcels = schedules.flatMap((schedule) =>
       schedule.assignedParcels.map((parcel) => {
         const isPickup = parcel.status === 'PendingPickup';
->>>>>>> 6ec13f49
         const userData = isPickup
           ? {
-              name: `${parcel.senderId?.fName || ""} ${parcel.senderId?.lName || ""}`.trim(),
+              name: `${parcel.senderId?.fName || ''} ${parcel.senderId?.lName || ''}`.trim(),
               phone: parcel.senderId?.contact,
               address: parcel.pickupInformation?.address,
             }
@@ -230,37 +173,12 @@
           isPickup,
           timeSlot: schedule.timeSlot,
           scheduleDate: schedule.scheduleDate,
-          customerName: userData.name || "N/A",
-          phone: userData.phone || "Not provided",
-          address: userData.address || "Not provided",
+          customerName: userData.name || 'N/A',
+          phone: userData.phone || 'Not provided',
+          address: userData.address || 'Not provided',
           payment: {
-            method:
-              parcel.paymentId?.paymentMethod || (isPickup ? "Online" : "COD"),
+            method: parcel.paymentId?.paymentMethod || (isPickup ? 'Online' : 'COD'),
             amount: parcel.paymentId?.amount || 0,
-<<<<<<< HEAD
-            paymentStatus:
-              parcel.paymentStatus ||
-              parcel.paymentId?.paymentStatus ||
-              "pending",
-          },
-        };
-      });
-
-      formattedParcels.push(...parcels);
-    });
-
-    console.log(
-      "All parcel time slots:",
-      formattedParcels.map((p) => p.timeSlot),
-    );
-
-    const morningParcels = formattedParcels.filter((p) =>
-      String(p.timeSlot).includes("08:00 - 12:00"),
-    );
-
-    const eveningParcels = formattedParcels.filter((p) =>
-      String(p.timeSlot).includes("13:00 - 17:00"),
-=======
             paymentStatus: parcel.paymentId?.paymentStatus || 'pending',
           },
         };
@@ -273,7 +191,6 @@
 
     const eveningParcels = formattedParcels.filter((p) =>
       String(p.timeSlot).includes('13:00 - 17:00')
->>>>>>> 6ec13f49
     );
 
     res.json({
@@ -281,152 +198,25 @@
       data: { morningParcels, eveningParcels },
     });
   } catch (error) {
-    console.error("Server error:", error);
+    console.error('Server error:', error);
     res.status(500).json({
       success: false,
-<<<<<<< HEAD
-      message: "Internal server error",
-=======
       message: 'Internal server error',
->>>>>>> 6ec13f49
       error: error.message,
     });
   }
 });
 
-<<<<<<< HEAD
-// Fetch Parcel Counts (Assigned, Picked Up, Pending)
-router.get("/parcel-counts", authMiddleware, async (req, res) => {
-  try {
-    const assignedCount = await Parcel.countDocuments({
-      status: "PendingPickup",
-    });
-    const pickedUpCount = await Parcel.countDocuments({ status: "PickedUp" });
-    const pendingCount = await Parcel.countDocuments(
-      assignedCount - pickedUpCount,
-    );
-
-    console.log("Assigned:", assignedCount);
-    console.log("Picked Up:", pickedUpCount);
-    console.log("Pending Pickup:", pendingCount);
-    // Send the counts as a response
-    res.status(200).json({
-      assignedCount,
-      pickedUpCount,
-      pendingCount,
-    });
-  } catch (error) {
-    res.status(500).json({ message: "Error fetching parcel counts", error });
-  }
-});
-
-// router.post("/updateParcelStatus",authMiddleware, async (req, res) => {
-//     try {
-//         const { parcelId, status } = req.body;
-
-//         // Update parcel status in MongoDB
-//         const updatedParcel = await Parcel.findOneAndUpdate(
-//             { parcelId : parcelId },
-//             { status },
-//             { new: true } // Return updated document
-//         );
-
-//         if (!updatedParcel) {
-//             return res.status(404).json({ message: "Parcel not found" });
-//         }
-
-//         console.log(`Parcel ID ${parcelId} status updated to: ${status}`);
-
-//         res.status(200).json({ message: "Parcel status updated", parcel: updatedParcel });
-
-//     } catch (error) {
-//         console.error("Error updating parcel status:", error);
-//         res.status(500).json({ message: "Server error", error });
-//     }
-// });
-
-// router.post ("/updateParcelStatus",authMiddleware, async (req, res) => {
-//     try {
-//         const { parcelId, status,paymentMethod,isPaid,amount } = req.body;
-//         //find the parcel by ID
-//         const parcel = await Parcel.findOne({ parcelId: parcelId });
-//         if(!parcel) {
-//             return res.status(404).json({ message: "Parcel not found" });
-//         }
-//         //validate the status
-//         if (status==='PickedUp' && Parcel.status !== 'PendingPickup'){
-//             return res.status(400).json({
-//               message: `Invalid status change from ${Parcel.status} to PickedUp`
-//             });
-//         }
-//         if (status==='Delivered' && Parcel.status !== 'DeliveryDispatched') {
-//           return res.status(400).json({
-//             message: `Invalid status change from ${Parcel.status} to Delivered`
-//           });
-//       }
-
-//       //for COD parcels
-//       if(status==='Delivered' && paymentMethod === 'COD' && !isPaid){
-//         return res.status(400).json({
-//           message: `Payment should be collected for COD parcels`
-//         });
-//       }
-
-//       //update parcel status and payment details
-
-//       const updateData = {status};
-//       if (status==='Delivered' && paymentMethod === 'COD'){
-//         updateData.paymentStatus = 'paid';
-//         updateData.amount = amount;
-//       }
-//       const updatedParcel = await Parcel.findOneAndUpdate(
-//           { parcelId: parcelId },
-//           updateData,
-//           { new: true } // Return updated document
-//       );
-//       console.log(`Parcel ID ${parcelId} status updated from ${Parcel.status} to: ${status}`);
-
-//     } catch (error) {
-//         console.error("Error updating parcel status:", error);
-//         res.status(500).json({ message: "Server error", error });
-//     }
-//   });
-=======
->>>>>>> 6ec13f49
 
 router.post("/updateParcelStatus", authMiddleware, async (req, res) => {
   try {
     const { parcelId, status, paymentMethod, isPaid, amount } = req.body;
 
-<<<<<<< HEAD
-    // Find the parcel by ID
-    const parcel = await Parcel.findOne({ parcelId: parcelId }).populate(
-      "paymentId",
-    );
-=======
     const parcel = await Parcel.findOne({ parcelId: parcelId }).populate("paymentId");
->>>>>>> 6ec13f49
     if (!parcel) {
       return res.status(404).json({ message: "Parcel not found" });
     }
 
-<<<<<<< HEAD
-    // Validate status transitions
-    if (status === "PickedUp" && parcel.status !== "PendingPickup") {
-      return res.status(400).json({
-        message: `Invalid status change from ${parcel.status} to PickedUp`,
-      });
-    }
-
-    if (status === "Delivered" && parcel.status !== "DeliveryDispatched") {
-      return res.status(400).json({
-        message: `Invalid status change from ${parcel.status} to Delivered`,
-      });
-    }
-
-    // COD validations
-    if (status === "Delivered" && paymentMethod === "COD") {
-=======
     if (status === 'PickedUp' && parcel.status !== 'PendingPickup') {
       return res.status(400).json({ message: `Invalid status change from ${parcel.status} to PickedUp` });
     }
@@ -436,52 +226,25 @@
     }
 
     if (status === 'Delivered' && paymentMethod === 'COD') {
->>>>>>> 6ec13f49
       if (!isPaid) {
-        return res
-          .status(400)
-          .json({ message: "Payment must be collected for COD parcels" });
+        return res.status(400).json({ message: "Payment must be collected for COD parcels" });
       }
       if (!amount || amount <= 0) {
-        return res
-          .status(400)
-          .json({
-            message: "Valid payment amount is required for COD parcels",
-          });
+        return res.status(400).json({ message: "Valid payment amount is required for COD parcels" });
       }
     }
 
     const updateData = {
       status,
-      ...(status === "Delivered" && { deliveredAt: new Date() }),
+      ...(status === 'Delivered' && { deliveredAt: new Date() })
     };
 
     const updatedParcel = await Parcel.findOneAndUpdate(
       { parcelId: parcelId },
       updateData,
-      { new: true },
+      { new: true }
     );
 
-<<<<<<< HEAD
-    // Update payment info if delivered
-    if (status === "Delivered") {
-      const payment = await Payment.findById(parcel.paymentId);
-      if (payment) {
-        payment.paymentStatus = "paid";
-        payment.paidAt = new Date();
-        payment.paymentMethod = paymentMethod || payment.method;
-        payment.amount = amount || payment.amount;
-        await payment.save();
-      }
-    }
-
-    console.log("Parcel updated:", {
-      id: parcelId,
-      oldStatus: parcel.status,
-      newStatus: status,
-      paymentStatus: "paid",
-    });
-=======
     // Payment logic for COD
     if (status === 'Delivered') {
       try {
@@ -547,60 +310,62 @@
     } catch (notifyErr) {
       console.error('Notification creation failed:', notifyErr);
     }
->>>>>>> 6ec13f49
 
     return res.status(200).json({
       success: true,
       message: `Parcel status updated to ${status}`,
-      data: updatedParcel,
-    });
+      data: updatedParcel
+    });
+
   } catch (error) {
     console.error("Error updating parcel status:", error);
     return res.status(500).json({
       success: false,
       message: "Server error",
-      error: error.message,
-    });
-  }
-});
+      error: error.message
+    });
+  }
+});
+
 
 //Profile picture upload
-router.put(
-  "/drivers/:email/profilepicture",
-  authMiddleware,
-  async (req, res) => {
-    try {
+router.put("/drivers/:email/profilepicture",authMiddleware, async (req, res) => {
+  try {
       const { profilePicture } = req.body;
       if (!profilePicture) {
-        return res.status(400).json({ message: "No image provided" });
+          return res.status(400).json({ message: "No image provided" });
       }
 
       const updatedDriver = await Driver.findOneAndUpdate(
-        { email: req.params.email },
-        { profilePicture: profilePicture },
-        { new: true }, // Return updated document
+          { email: req.params.email }, 
+          { profilePicture: profilePicture }, 
+          { new: true } // Return updated document
       );
 
       if (!updatedDriver) {
-        return res.status(404).json({ message: "Driver not found" });
+          return res.status(404).json({ message: "Driver not found" });
       }
 
       res.status(200).json(updatedDriver);
-    } catch (error) {
+  } catch (error) {
       console.error("Error saving profile picture:", error);
       res.status(500).json({ message: "Server error", error });
-    }
-  },
-);
-
-<<<<<<< HEAD
-// Fetch driver details by email
-router.get("/driver/email/:email", authMiddleware, async (req, res) => {
-  try {
-    const driver = await Driver.findOne({ email: req.params.email });
-    if (!driver) {
-      return res.status(404).json({ message: "Driver not found" });
-=======
+  }
+});
+
+  // Fetch driver details by email
+  router.get("/driver/email/:email",authMiddleware, async (req, res) => {
+    try {
+      const driver = await Driver.findOne({ email: req.params.email });
+      if (!driver) {
+        return res.status(404).json({ message: 'Driver not found' });
+      }
+      res.status(200).json(driver);
+    } catch (error) {
+      res.status(500).json({ message: 'Server error', error });
+    }
+  });
+
     // Fetch all parcels with receiver details
 router.get('/parcels',authMiddleware, async (req, res) => {
     try {
@@ -610,183 +375,170 @@
       res.json(parcels);
     } catch (error) {
       res.status(500).json({ error: 'Failed to fetch parcels' });
->>>>>>> 6ec13f49
-    }
-    res.status(200).json(driver);
-  } catch (error) {
-    res.status(500).json({ message: "Server error", error });
-  }
-});
-
-// Fetch all parcels with receiver details
-router.get("/parcels", authMiddleware, async (req, res) => {
-  try {
-    const parcels = await Parcel.find({})
-      .populate("receiverId", "fullName address") // Populate receiver's name and address
-      .select("parcelId trackingNo receiverId status"); // Select only required fields
-    res.json(parcels);
-  } catch (error) {
-    res.status(500).json({ error: "Failed to fetch parcels" });
-  }
-});
-
-router.get("/pickup-summary", authMiddleware, async (req, res) => {
+    }
+  });
+
+
+router.get('/pickup-summary',authMiddleware, async (req, res) => {
   try {
     const { driverId } = req.query;
-
+    
     // 1. First validate the ID format
     if (!mongoose.Types.ObjectId.isValid(driverId)) {
-      return res.status(400).json({
+      return res.status(400).json({ 
         success: false,
-        error: "Invalid driver ID format",
-        receivedId: driverId,
+        error: 'Invalid driver ID format',
+        receivedId: driverId
       });
     }
 
     // 2. Use new keyword with ObjectId
-    const pickups = await Pickup.find({
-      driverId: new mongoose.Types.ObjectId(driverId),
-    }).populate("parcelId", "status");
+    const pickups = await Pickup.find({ 
+      driverId: new mongoose.Types.ObjectId(driverId) 
+    }).populate('parcelId', 'status');
 
     // 3. Calculate counts
     const assignedCount = pickups.length;
-    const pickedUpCount = pickups.filter(
-      (p) => p.pickedUpTime || p.parcelId?.status === "PickedUp",
+    const pickedUpCount = pickups.filter(p => 
+      p.pickedUpTime || p.parcelId?.status === 'PickedUp'
     ).length;
 
     res.json({
       success: true,
       assignedCount,
       pickedUpCount,
-      pendingCount: assignedCount - pickedUpCount,
-    });
-  } catch (error) {
-    console.error("Pickup summary error:", {
+      pendingCount: assignedCount - pickedUpCount
+    });
+
+  } catch (error) {
+    console.error('Pickup summary error:', {
       error: error.message,
       query: req.query,
-      stack: error.stack,
+      stack: error.stack
     });
     res.status(500).json({
       success: false,
-      error: "Database operation failed",
-    });
-  }
-});
-
-router.get("/delivery-summary", authMiddleware, async (req, res) => {
-  try {
-    const { driverId } = req.query;
-
-    // 1. Get all parcels assigned to this driver for delivery
-    const parcels = await Parcel.find({
-      deliveryDriver: driverId,
-      status: { $in: ["Ready for Delivery", "Out for Delivery", "Delivered"] },
-    });
-
-    // 2. Calculate counts
-    const assignedCount = parcels.length;
-    const deliveredCount = parcels.filter(
-      (p) => p.status === "Delivered",
-    ).length;
-    const pendingCount = assignedCount - deliveredCount;
-
-    res.json({
+      error: 'Database operation failed'
+    });
+  }
+});
+
+  router.get('/delivery-summary',authMiddleware, async (req, res) => {
+    try {
+      const { driverId } = req.query;
+  
+      // 1. Get all parcels assigned to this driver for delivery
+      const parcels = await Parcel.find({
+        deliveryDriver: driverId,
+        status: { $in: ['Ready for Delivery', 'Out for Delivery', 'Delivered'] }
+      });
+  
+      // 2. Calculate counts
+      const assignedCount = parcels.length;
+      const deliveredCount = parcels.filter(p => 
+        p.status === 'Delivered'
+      ).length;
+      const pendingCount = assignedCount - deliveredCount;
+  
+      res.json({
+        success: true,
+        assignedCount,
+        deliveredCount,
+        pendingCount
+      });
+  
+    } catch (error) {
+      console.error('Delivery summary error:', error);
+      res.status(500).json({
+        success: false,
+        error: 'Failed to fetch delivery summary'
+      });
+    }
+  });
+
+  
+  router.get('/pickup-parcels',authMiddleware, async (req, res) => {
+    try {
+        const { driverId } = req.query;
+        
+        // Validate ID exists
+        if (!driverId) {
+            return res.status(400).json({ 
+                success: false,
+                error: 'driverId is required' 
+            });
+        }
+
+        // Convert custom ID to ObjectId if needed
+        let queryId;
+        if (driverId.match(/^DRIVER\d+$/)) {
+            const driver = await Driver.findOne({ customId: driverId }).select('_id');
+            if (!driver) {
+                return res.status(404).json({
+                    success: false,
+                    error: 'Driver not found' 
+                });
+            }
+            queryId = driver._id;
+        } else if (mongoose.Types.ObjectId.isValid(driverId)) {
+            queryId = driverId;
+        } else {
+            return res.status(400).json({
+                success: false,
+                error: 'Invalid driver ID format'
+            });
+        }
+
+        // Fetch parcels with population
+        const pickups = await Pickup.find({ driverId: queryId })
+            .populate({
+                path: 'parcelId',
+                select: 'trackingNo receiverName pickupAddress status'
+            })
+            .lean();
+
+        // Transform response
+        const parcels = pickups.map(p => ({
+            ...p.parcelId,
+            pickupId: p._id,
+            pickedUpTime: p.pickedUpTime
+        }));
+
+        res.json({ 
+            success: true,
+            parcels 
+        });
+
+    } catch (error) {
+        console.error('Pickup parcels error:', error);
+        res.status(500).json({
+            success: false,
+            error: 'Failed to fetch pickup parcels',
+            ...(process.env.NODE_ENV === 'development' && { stack: error.stack })
+        });
+    }
+});
+
+
+router.post('/driver/logout', authMiddleware, async (req, res) => {
+  try {
+    // If you are using token blacklisting, add the token to the blacklist here
+    const token = req.headers.authorization?.split(' ')[1];
+  
+
+    res.status(200).json({
       success: true,
-      assignedCount,
-      deliveredCount,
-      pendingCount,
-    });
-  } catch (error) {
-    console.error("Delivery summary error:", error);
+      message: 'Logged out successfully',
+    });
+  } catch (error) {
+    console.error('Logout error:', error);
     res.status(500).json({
       success: false,
-      error: "Failed to fetch delivery summary",
-    });
-  }
-});
-
-router.get("/pickup-parcels", authMiddleware, async (req, res) => {
-  try {
-    const { driverId } = req.query;
-
-    // Validate ID exists
-    if (!driverId) {
-      return res.status(400).json({
-        success: false,
-        error: "driverId is required",
-      });
-    }
-
-    // Convert custom ID to ObjectId if needed
-    let queryId;
-    if (driverId.match(/^DRIVER\d+$/)) {
-      const driver = await Driver.findOne({ customId: driverId }).select("_id");
-      if (!driver) {
-        return res.status(404).json({
-          success: false,
-          error: "Driver not found",
-        });
-      }
-      queryId = driver._id;
-    } else if (mongoose.Types.ObjectId.isValid(driverId)) {
-      queryId = driverId;
-    } else {
-      return res.status(400).json({
-        success: false,
-        error: "Invalid driver ID format",
-      });
-    }
-
-    // Fetch parcels with population
-    const pickups = await Pickup.find({ driverId: queryId })
-      .populate({
-        path: "parcelId",
-        select: "trackingNo receiverName pickupAddress status",
-      })
-      .lean();
-
-    // Transform response
-    const parcels = pickups.map((p) => ({
-      ...p.parcelId,
-      pickupId: p._id,
-      pickedUpTime: p.pickedUpTime,
-    }));
-
-    res.json({
-      success: true,
-      parcels,
-    });
-  } catch (error) {
-    console.error("Pickup parcels error:", error);
-    res.status(500).json({
-      success: false,
-      error: "Failed to fetch pickup parcels",
-      ...(process.env.NODE_ENV === "development" && { stack: error.stack }),
-    });
-  }
-});
-
-router.post("/driver/logout", authMiddleware, async (req, res) => {
-  try {
-    // If you are using token blacklisting, add the token to the blacklist here
-    const token = req.headers.authorization?.split(" ")[1];
-
-    res.status(200).json({
-      success: true,
-      message: "Logged out successfully",
-    });
-  } catch (error) {
-    console.error("Logout error:", error);
-    res.status(500).json({
-      success: false,
-      message: "Failed to log out",
-    });
-  }
-});
-
-<<<<<<< HEAD
-module.exports = router;
-=======
+      message: 'Failed to log out',
+    });
+  }
+});
+
 // Get completed deliveries for a driver
 
 router.get('/driver/:driverId/completed-deliveries', authMiddleware, async (req, res) => {
@@ -899,5 +651,4 @@
 });
 
 
-  module.exports = router;
->>>>>>> 6ec13f49
+  module.exports = router;