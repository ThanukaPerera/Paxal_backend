const mongoose = require("mongoose");
const db_URL = process.env.DB_URL;

const connectDB = async () => {
  try {
<<<<<<< HEAD
    const conn = await mongoose.connect(db_URL);
    console.log(" MongoDB connected ");
    return conn;
  } catch (error) {
    console.error(" DB connection error:", error.message);
=======
    const conn=await mongoose.connect(db_URL);
    console.log("MongoDB connected ");
    return conn;
  } catch (error) {
    console.error("DB connection error:", error.message);
>>>>>>> 6ec13f49
    throw error; // Propagate the error for global handling
  }
};

// Handle runtime DB events (post-connection)
<<<<<<< HEAD
mongoose.connection.on("disconnected", () => {
  console.log(" MongoDB Connection Lost!");
});

mongoose.connection.on("error", (err) => {
=======
mongoose.connection.on('disconnected', () => {
  console.log('MongoDB Connection Lost!');
});

mongoose.connection.on('error', (err) => {
>>>>>>> 6ec13f49
  console.error(` MongoDB Runtime Error: ${err.message}`);
});

module.exports = connectDB;<|MERGE_RESOLUTION|>--- conflicted
+++ resolved
@@ -3,37 +3,21 @@
 
 const connectDB = async () => {
   try {
-<<<<<<< HEAD
-    const conn = await mongoose.connect(db_URL);
-    console.log(" MongoDB connected ");
+    const conn=await mongoose.connect(db_URL);
+    console.log("✅ MongoDB connected ");
     return conn;
   } catch (error) {
-    console.error(" DB connection error:", error.message);
-=======
-    const conn=await mongoose.connect(db_URL);
-    console.log("MongoDB connected ");
-    return conn;
-  } catch (error) {
-    console.error("DB connection error:", error.message);
->>>>>>> 6ec13f49
+    console.error("❌ DB connection error:", error.message);
     throw error; // Propagate the error for global handling
   }
 };
 
 // Handle runtime DB events (post-connection)
-<<<<<<< HEAD
-mongoose.connection.on("disconnected", () => {
-  console.log(" MongoDB Connection Lost!");
-});
-
-mongoose.connection.on("error", (err) => {
-=======
 mongoose.connection.on('disconnected', () => {
   console.log('MongoDB Connection Lost!');
 });
 
 mongoose.connection.on('error', (err) => {
->>>>>>> 6ec13f49
   console.error(` MongoDB Runtime Error: ${err.message}`);
 });
 
