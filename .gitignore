<<<<<<< HEAD
# Node modules
node_modules/

# macOS system files
.DS_Store
=======

### Node.js ###
# Dependency directories
node_modules/
npm-debug.log*
yarn-debug.log*
yarn-error.log*

# Logs
logs/
*.log
>>>>>>> 695228a7

# Environment variables
.env

<<<<<<< HEAD
# Logs
npm-debug.log*
yarn-debug.log*
yarn-error.log*

# OS-specific
Thumbs.db

# Optional npm cache directory
.npm/

# VS Code settings (if you use it)
.vscode/

# Build output
dist/
build/

# Test coverage
coverage/
=======
# Production build
build/
dist/

# Editor files
.vscode/
.idea/
.DS_Store

# Temporary files
*.tmp
*.swp
*.swo

# Testing coverage
coverage/

# Database files
*.sqlite
*.sqlite-journal

# Docker
docker-compose.override.yml

# Misc
*.bak
*.old
>>>>>>> 695228a7
<|MERGE_RESOLUTION|>--- conflicted
+++ resolved
@@ -1,10 +1,3 @@
-<<<<<<< HEAD
-# Node modules
-node_modules/
-
-# macOS system files
-.DS_Store
-=======
 
 ### Node.js ###
 # Dependency directories
@@ -16,33 +9,10 @@
 # Logs
 logs/
 *.log
->>>>>>> 695228a7
 
 # Environment variables
 .env
 
-<<<<<<< HEAD
-# Logs
-npm-debug.log*
-yarn-debug.log*
-yarn-error.log*
-
-# OS-specific
-Thumbs.db
-
-# Optional npm cache directory
-.npm/
-
-# VS Code settings (if you use it)
-.vscode/
-
-# Build output
-dist/
-build/
-
-# Test coverage
-coverage/
-=======
 # Production build
 build/
 dist/
@@ -69,5 +39,4 @@
 
 # Misc
 *.bak
-*.old
->>>>>>> 695228a7
+*.old