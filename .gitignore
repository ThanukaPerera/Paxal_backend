--- conflicted
+++ resolved
@@ -1,9 +1,3 @@
-<<<<<<< HEAD
-node_modules/
-.DS_Store
-.env
-dist/
-=======
 
 ### Node.js ###
 # Dependency directories
@@ -45,5 +39,4 @@
 
 # Misc
 *.bak
-*.old
->>>>>>> 0ba54d5b
+*.old