node_modules
<<<<<<< HEAD
.DS_Store
=======
.env
>>>>>>> 9148768e
<|MERGE_RESOLUTION|>--- conflicted
+++ resolved
@@ -1,6 +1,3 @@
 node_modules
-<<<<<<< HEAD
 .DS_Store
-=======
-.env
->>>>>>> 9148768e
+.env